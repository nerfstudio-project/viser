from __future__ import annotations

import asyncio
import dataclasses
import http.server
import mimetypes
import threading
from asyncio.events import AbstractEventLoop
from concurrent.futures import ThreadPoolExecutor
from pathlib import Path
from typing import (
    Any,
    Awaitable,
    Callable,
    Dict,
    List,
    NewType,
    Optional,
    Sequence,
    Tuple,
    Type,
    TypeVar,
)

import msgpack
import rich
import websockets.connection
import websockets.datastructures
import websockets.exceptions
import websockets.server
from rich import box, style
from rich.panel import Panel
from rich.table import Table
from typing_extensions import Literal, assert_never
from websockets.legacy.server import WebSocketServerProtocol

from ._async_message_buffer import AsyncMessageBuffer, MessageWindow
from ._messages import Message


@dataclasses.dataclass
class _ClientHandleState:
    # Internal state for ClientConnection objects.
    message_buffer: asyncio.Queue
    event_loop: AbstractEventLoop


ClientId = NewType("ClientId", int)
TMessage = TypeVar("TMessage", bound=Message)


class MessageHandler:
    """Mix-in for adding message handling to a class."""

    def __init__(self) -> None:
        self._incoming_handlers: Dict[
            Type[Message], List[Callable[[ClientId, Message], None]]
        ] = {}

    def register_handler(
        self,
        message_cls: Type[TMessage],
        callback: Callable[[ClientId, TMessage], None],
    ) -> None:
        """Register a handler for a particular message type."""
        if message_cls not in self._incoming_handlers:
            self._incoming_handlers[message_cls] = []
        self._incoming_handlers[message_cls].append(callback)  # type: ignore

    def _handle_incoming_message(self, client_id: ClientId, message: Message) -> None:
        """Handle incoming messages."""
        if type(message) in self._incoming_handlers:
            for cb in self._incoming_handlers[type(message)]:
                cb(client_id, message)


@dataclasses.dataclass
class ClientConnection(MessageHandler):
    """Handle for interacting with a single connected client.

    We can use this to read the camera state or send client-specific messages."""

    client_id: ClientId
    _state: _ClientHandleState

    def __post_init__(self) -> None:
        super().__init__()

    def send(self, message: Message) -> None:
        """Send a message to a specific client."""
        self._state.event_loop.call_soon_threadsafe(
            self._state.message_buffer.put_nowait, message
        )


class Server(MessageHandler):
    """Websocket server abstraction. Communicates asynchronously with client
    applications.

    By default, all messages are broadcasted to all connected clients.

    To send messages to an individual client, we can use `on_client_connect()` to
    retrieve client handles.

    Args:
        host: Host to bind server to.
        port: Port to bind server to.
        message_class: Base class for message types. Subclasses of the message type
            should have unique names. This argument is optional currently, but will be
            required in the future.
        http_server_root: Path to root for HTTP server.
        verbose: Toggle for print messages.
        client_api_version: Flag for backwards compatibility. 0 sends individual
            messages. 1 sends windowed messages.
    """

    def __init__(
        self,
        host: str,
        port: int,
        message_class: Type[Message] = Message,
        http_server_root: Optional[Path] = None,
        verbose: bool = True,
        client_api_version: Literal[0, 1] = 0,
    ):
        super().__init__()

        # Track connected clients.
        self._client_connect_cb: List[Callable[[ClientConnection], None]] = []
        self._client_disconnect_cb: List[Callable[[ClientConnection], None]] = []

        self._host = host
        self._port = port
        self._message_class = message_class
        self._http_server_root = http_server_root
        self._verbose = verbose
        self._client_api_version: Literal[0, 1] = client_api_version

        self._thread_executor = ThreadPoolExecutor(max_workers=32)

    def start(self) -> None:
        """Start the server."""

        # Start server thread.
        ready_sem = threading.Semaphore(value=1)
        ready_sem.acquire()
        threading.Thread(
            target=lambda: self._background_worker(ready_sem),
            daemon=True,
        ).start()

        # Wait for the thread to set self._event_loop and self._broadcast_buffer...
        ready_sem.acquire()

        # Broadcast buffer should be populated by the background worker.
        assert isinstance(self._broadcast_buffer, AsyncMessageBuffer)

    def on_client_connect(self, cb: Callable[[ClientConnection], Any]) -> None:
        """Attach a callback to run for newly connected clients."""
        self._client_connect_cb.append(cb)

    def on_client_disconnect(self, cb: Callable[[ClientConnection], Any]) -> None:
        """Attach a callback to run when clients disconnect."""
        self._client_disconnect_cb.append(cb)

    def broadcast(self, message: Message) -> None:
        """Pushes a message onto the broadcast queue. Message will be sent to all clients.

        Broadcasted messages are persistent: if a new client connects to the server,
        they will receive a buffered set of previously broadcasted messages. The buffer
        is culled using the value of `message.redundancy_key()`."""
        self._broadcast_buffer.push(message)

    def _background_worker(self, ready_sem: threading.Semaphore) -> None:
        host = self._host
        port = self._port
        message_class = self._message_class
        http_server_root = self._http_server_root

        # Need to make a new event loop for notebook compatbility.
        event_loop = asyncio.new_event_loop()
        asyncio.set_event_loop(event_loop)
        self._event_loop = event_loop
        self._broadcast_buffer = AsyncMessageBuffer(event_loop)
        ready_sem.release()

        count_lock = asyncio.Lock()
        connection_count = 0
        total_connections = 0

        async def serve(websocket: WebSocketServerProtocol) -> None:
            """Server loop, run once per connection."""

            async with count_lock:
                nonlocal connection_count
                client_id = ClientId(connection_count)
                connection_count += 1

                nonlocal total_connections
                total_connections += 1

            if self._verbose:
                rich.print(
                    f"[bold](viser)[/bold] Connection opened ({client_id},"
                    f" {total_connections} total),"
                    f" {len(self._broadcast_buffer.message_from_id)} persistent"
                    " messages"
                )

            client_state = _ClientHandleState(
                message_buffer=asyncio.Queue(),
                event_loop=event_loop,
            )
            client_connection = ClientConnection(client_id, client_state)

            def handle_incoming(message: Message) -> None:
                self._thread_executor.submit(
                    lambda: self._handle_incoming_message(client_id, message)
                )
                self._thread_executor.submit(
                    lambda: client_connection._handle_incoming_message(
                        client_id, message
                    )
                )

            # New connection callbacks.
            for cb in self._client_connect_cb:
                cb(client_connection)

            try:
                # For each client: infinite loop over producers (which send messages)
                # and consumers (which receive messages).
                await asyncio.gather(
                    _client_producer(
                        websocket,
                        client_id,
                        client_state.message_buffer.get,
                        self._client_api_version,
                    ),
                    _broadcast_producer(
                        websocket,
                        self._broadcast_buffer.window_generator(client_id).__anext__,
                        self._client_api_version,
                    ),
                    _consumer(websocket, handle_incoming, message_class),
                )
            except (
                websockets.exceptions.ConnectionClosedOK,
                websockets.exceptions.ConnectionClosedError,
            ):
                # Disconnection callbacks.
                for cb in self._client_disconnect_cb:
                    cb(client_connection)

                # Cleanup.
                total_connections -= 1
                if self._verbose:
                    rich.print(
                        f"[bold](viser)[/bold] Connection closed ({client_id},"
                        f" {total_connections} total)"
                    )

        # Host client on the same port as the websocket.
        async def viser_http_server(
            path: str, request_headers: websockets.datastructures.Headers
        ) -> Optional[
            Tuple[http.HTTPStatus, websockets.datastructures.HeadersLike, bytes]
        ]:
            # Ignore websocket packets.
            if request_headers.get("Upgrade") == "websocket":
                return None

            # Strip out search params, get relative path.
            path = path.partition("?")[0]
            relpath = str(Path(path).relative_to("/"))
            if relpath == ".":
                relpath = "index.html"
            assert http_server_root is not None
            source = http_server_root / relpath

            # Try to read + send over file.
            try:
                return (
                    http.HTTPStatus.OK,
                    {
                        "content-type": str(
                            mimetypes.MimeTypes().guess_type(relpath)[0]
                        ),
                    },
                    source.read_bytes(),
                )
            except FileNotFoundError:
                return (http.HTTPStatus.NOT_FOUND, {}, b"404")  # type: ignore

        for _ in range(500):
            try:
                event_loop.run_until_complete(
                    websockets.server.serve(
                        serve,
                        host,
                        port,
                        process_request=(
                            viser_http_server if http_server_root is not None else None
                        ),
                    )
                )
                break
            except OSError:  # Port not available.
                port += 1
                continue

        if self._verbose:
            http_url = f"http://{host}:{port}"
            ws_url = f"ws://{host}:{port}"

            table = Table(
                title=None,
                show_header=False,
                box=box.MINIMAL,
                title_style=style.Style(bold=True),
            )
            if http_server_root is not None:
                table.add_row("HTTP", f"[link={http_url}]{http_url}[/link]")
            table.add_row("Websocket", f"[link={ws_url}]{ws_url}[/link]")

            rich.print(Panel(table, title="[bold]viser[/bold]", expand=False))

        event_loop.run_forever()


async def _client_producer(
    websocket: WebSocketServerProtocol,
    client_id: ClientId,
    get_next: Callable[[], Awaitable[Message]],
    client_api_version: Literal[0, 1],
) -> None:
    """Infinite loop to send messages from a buffer to a single client."""

    window = MessageWindow(client_id=client_id)
    message_future = asyncio.ensure_future(get_next())
    while True:
        if await window.wait_and_append_to_window(message_future):
            message_future = asyncio.ensure_future(get_next())
        outgoing = window.get_window_to_send()
        if outgoing is not None:
            if client_api_version == 1:
                serialized = msgpack.packb(
                    tuple(message.as_serializable_dict() for message in outgoing)
                )
                assert isinstance(serialized, bytes)
                await websocket.send(serialized)
            elif client_api_version == 0:
                for msg in outgoing:
<<<<<<< HEAD
                    await websocket.send(msg.as_serializable_dict())
=======
                    serialized = msgpack.packb(msg.as_serializable_dict())
                    assert isinstance(serialized, bytes)
                    await websocket.send(serialized)
>>>>>>> 4de56c0e
            else:
                assert_never(client_api_version)


async def _broadcast_producer(
    websocket: WebSocketServerProtocol,
    get_next_window: Callable[[], Awaitable[Sequence[Message]]],
    client_api_version: Literal[0, 1],
) -> None:
    """Infinite loop to broadcast windows of messages from a buffer."""
    while True:
        outgoing = await get_next_window()
        if client_api_version == 1:
            serialized = msgpack.packb(
                tuple(message.as_serializable_dict() for message in outgoing)
            )
            assert isinstance(serialized, bytes)
            await websocket.send(serialized)
        elif client_api_version == 0:
            for msg in outgoing:
<<<<<<< HEAD
                await websocket.send(msg.as_serializable_dict())
=======
                serialized = msgpack.packb(msg.as_serializable_dict())
                assert isinstance(serialized, bytes)
                await websocket.send(serialized)
>>>>>>> 4de56c0e
        else:
            assert_never(client_api_version)


async def _consumer(
    websocket: WebSocketServerProtocol,
    handle_message: Callable[[Message], None],
    message_class: Type[Message],
) -> None:
    """Infinite loop waiting for and then handling incoming messages."""
    while True:
        raw = await websocket.recv()
        assert isinstance(raw, bytes)
        message = message_class.deserialize(raw)
        handle_message(message)<|MERGE_RESOLUTION|>--- conflicted
+++ resolved
@@ -351,13 +351,9 @@
                 await websocket.send(serialized)
             elif client_api_version == 0:
                 for msg in outgoing:
-<<<<<<< HEAD
-                    await websocket.send(msg.as_serializable_dict())
-=======
                     serialized = msgpack.packb(msg.as_serializable_dict())
                     assert isinstance(serialized, bytes)
                     await websocket.send(serialized)
->>>>>>> 4de56c0e
             else:
                 assert_never(client_api_version)
 
@@ -378,13 +374,9 @@
             await websocket.send(serialized)
         elif client_api_version == 0:
             for msg in outgoing:
-<<<<<<< HEAD
-                await websocket.send(msg.as_serializable_dict())
-=======
                 serialized = msgpack.packb(msg.as_serializable_dict())
                 assert isinstance(serialized, bytes)
                 await websocket.send(serialized)
->>>>>>> 4de56c0e
         else:
             assert_never(client_api_version)
 
