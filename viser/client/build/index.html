--- conflicted
+++ resolved
@@ -16,16 +16,12 @@
     -->
     <link rel="manifest" href="/manifest.json" />
     <title>Viser</title>
-<<<<<<< HEAD
-    <script type="module" crossorigin src="/assets/index-9d7c6d5e.js"></script>
-=======
-    <script type="module" crossorigin src="/assets/index-828ec1a0.js"></script>
->>>>>>> 3b3f4203
+    <script type="module" crossorigin src="/assets/index-730c9cfb.js"></script>
     <link rel="stylesheet" href="/assets/index-a02dfc21.css">
   </head>
   <body>
     <noscript>You need to enable JavaScript to run this app.</noscript>
     <div id="root"></div>
-    
+
   </body>
 </html>