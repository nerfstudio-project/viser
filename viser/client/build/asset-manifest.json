{
  "files": {
    "main.css": "/static/css/main.82973013.css",
<<<<<<< HEAD
    "main.js": "/static/js/main.c3d83120.js",
    "index.html": "/index.html",
    "main.82973013.css.map": "/static/css/main.82973013.css.map",
    "main.c3d83120.js.map": "/static/js/main.c3d83120.js.map"
  },
  "entrypoints": [
    "static/css/main.82973013.css",
    "static/js/main.c3d83120.js"
=======
    "main.js": "/static/js/main.2bba23c5.js",
    "index.html": "/index.html",
    "main.82973013.css.map": "/static/css/main.82973013.css.map",
    "main.2bba23c5.js.map": "/static/js/main.2bba23c5.js.map"
  },
  "entrypoints": [
    "static/css/main.82973013.css",
    "static/js/main.2bba23c5.js"
>>>>>>> ccb7762e
  ]
}<|MERGE_RESOLUTION|>--- conflicted
+++ resolved
@@ -1,24 +1,13 @@
 {
   "files": {
     "main.css": "/static/css/main.82973013.css",
-<<<<<<< HEAD
-    "main.js": "/static/js/main.c3d83120.js",
+    "main.js": "/static/js/main.0e232aaa.js",
     "index.html": "/index.html",
     "main.82973013.css.map": "/static/css/main.82973013.css.map",
-    "main.c3d83120.js.map": "/static/js/main.c3d83120.js.map"
+    "main.0e232aaa.js.map": "/static/js/main.0e232aaa.js.map"
   },
   "entrypoints": [
     "static/css/main.82973013.css",
-    "static/js/main.c3d83120.js"
-=======
-    "main.js": "/static/js/main.2bba23c5.js",
-    "index.html": "/index.html",
-    "main.82973013.css.map": "/static/css/main.82973013.css.map",
-    "main.2bba23c5.js.map": "/static/js/main.2bba23c5.js.map"
-  },
-  "entrypoints": [
-    "static/css/main.82973013.css",
-    "static/js/main.2bba23c5.js"
->>>>>>> ccb7762e
+    "static/js/main.0e232aaa.js"
   ]
 }