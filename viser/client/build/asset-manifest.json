{
  "files": {
    "main.css": "/static/css/main.82973013.css",
    "main.js": "/static/js/main.7623e1a3.js",
    "index.html": "/index.html",
    "main.82973013.css.map": "/static/css/main.82973013.css.map",
    "main.7623e1a3.js.map": "/static/js/main.7623e1a3.js.map"
  },
<<<<<<< HEAD
  "entrypoints": ["static/css/main.82973013.css", "static/js/main.d6cf6619.js"]
}
||||||| c40821f
  "entrypoints": [
    "static/css/main.82973013.css",
    "static/js/main.d6cf6619.js"
  ]
}
=======
  "entrypoints": [
    "static/css/main.82973013.css",
    "static/js/main.7623e1a3.js"
  ]
}
>>>>>>> 478be3352dffbaedde174d69dfce08d9f0076128<|MERGE_RESOLUTION|>--- conflicted
+++ resolved
@@ -1,24 +1,13 @@
 {
   "files": {
     "main.css": "/static/css/main.82973013.css",
-    "main.js": "/static/js/main.7623e1a3.js",
+    "main.js": "/static/js/main.74ab32d5.js",
     "index.html": "/index.html",
     "main.82973013.css.map": "/static/css/main.82973013.css.map",
-    "main.7623e1a3.js.map": "/static/js/main.7623e1a3.js.map"
+    "main.74ab32d5.js.map": "/static/js/main.74ab32d5.js.map"
   },
-<<<<<<< HEAD
-  "entrypoints": ["static/css/main.82973013.css", "static/js/main.d6cf6619.js"]
-}
-||||||| c40821f
   "entrypoints": [
     "static/css/main.82973013.css",
-    "static/js/main.d6cf6619.js"
+    "static/js/main.74ab32d5.js"
   ]
-}
-=======
-  "entrypoints": [
-    "static/css/main.82973013.css",
-    "static/js/main.7623e1a3.js"
-  ]
-}
->>>>>>> 478be3352dffbaedde174d69dfce08d9f0076128+}