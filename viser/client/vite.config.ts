import { defineConfig } from "vite";
import react from "@vitejs/plugin-react";
import viteTsconfigPaths from "vite-tsconfig-paths";
import svgrPlugin from "vite-plugin-svgr";
import eslint from "vite-plugin-eslint";
import browserslistToEsbuild from "browserslist-to-esbuild";

// https://vitejs.dev/config/
export default defineConfig({
  plugins: [react(), eslint(), viteTsconfigPaths(), svgrPlugin()],
  server: {
    port: 3000,
<<<<<<< HEAD
    hmr: false,
=======
    hmr: { port: 1025 }
>>>>>>> d0e3ccd1
  },
  build: {
    outDir: "build",
    target: browserslistToEsbuild(),
  },
});<|MERGE_RESOLUTION|>--- conflicted
+++ resolved
@@ -10,11 +10,7 @@
   plugins: [react(), eslint(), viteTsconfigPaths(), svgrPlugin()],
   server: {
     port: 3000,
-<<<<<<< HEAD
-    hmr: false,
-=======
     hmr: { port: 1025 }
->>>>>>> d0e3ccd1
   },
   build: {
     outDir: "build",
