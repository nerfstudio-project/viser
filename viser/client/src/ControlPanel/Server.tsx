<<<<<<< HEAD
import { ViewerContext } from "..";
import { Button, Divider, Stack, Switch, TextInput } from "@mantine/core";
=======
import { ViewerContext } from "../App";
import { Button, Stack, Switch, TextInput } from "@mantine/core";
>>>>>>> d0e3ccd1
import { Stats } from "@react-three/drei";
import { IconPhoto } from "@tabler/icons-react";
import React from "react";
import SceneTreeTable from "./SceneTreeTable";

export default function ServerControls() {
  const viewer = React.useContext(ViewerContext)!;
  const [showStats, setShowStats] = React.useState(false);

  function triggerBlur(event: React.KeyboardEvent<HTMLInputElement>) {
    if (event.key !== "Enter") return;
    event.currentTarget.blur();
    event.currentTarget.focus();
  }
  const MemoizedTable = React.memo(SceneTreeTable);

  return (
    <>
      {showStats ? <Stats className="stats-panel" /> : null}
      <Stack spacing="xs">
        <TextInput
          label="Server"
          defaultValue={viewer.useGui((state) => state.server)}
          onBlur={(event) =>
            viewer.useGui.setState({ server: event.currentTarget.value })
          }
          onKeyDown={triggerBlur}
        />
        <TextInput
          label="Label"
          defaultValue={viewer.useGui((state) => state.label)}
          onBlur={(event) =>
            viewer.useGui.setState({ label: event.currentTarget.value })
          }
          onKeyDown={triggerBlur}
        />
        <Button
          onClick={async () => {
            const supportsFileSystemAccess =
              "showSaveFilePicker" in window &&
              (() => {
                try {
                  return window.self === window.top;
                } catch {
                  return false;
                }
              })();

            if (supportsFileSystemAccess) {
              // File System Access API is supported. (eg Chrome)
              const fileHandlePromise = window.showSaveFilePicker({
                suggestedName: "render.png",
                types: [
                  {
                    accept: { "image/png": [".png"] },
                  },
                ],
              });
              viewer.canvasRef.current?.toBlob(async (blob) => {
                if (blob === null) {
                  console.error("Export failed");
                  return;
                }

                const handle = await fileHandlePromise;
                const writableStream = await handle.createWritable();
                await writableStream.write(blob);
                await writableStream.close();
              });
            } else {
              // File System Access API is not supported. (eg Firefox)
              viewer.canvasRef.current?.toBlob((blob) => {
                if (blob === null) {
                  console.error("Export failed");
                  return;
                }
                const href = URL.createObjectURL(blob);

                // Download a file by creating a link and then clicking it.
                const link = document.createElement("a");
                link.href = href;
                const filename = "render.png";
                link.download = filename;
                document.body.appendChild(link);
                link.click();
                document.body.removeChild(link);
                URL.revokeObjectURL(href);
              });
            }
          }}
          fullWidth
          leftIcon={<IconPhoto size="1rem" />}
        >
          Export Canvas
        </Button>
        <Switch
          label="WebGL Statistics"
          onChange={(event) => {
            setShowStats(event.currentTarget.checked);
          }}
        />
        <Divider my="sm" />
        <MemoizedTable compact={true} />
      </Stack>
    </>
  );
}<|MERGE_RESOLUTION|>--- conflicted
+++ resolved
@@ -1,10 +1,5 @@
-<<<<<<< HEAD
-import { ViewerContext } from "..";
+import { ViewerContext } from "../App";
 import { Button, Divider, Stack, Switch, TextInput } from "@mantine/core";
-=======
-import { ViewerContext } from "../App";
-import { Button, Stack, Switch, TextInput } from "@mantine/core";
->>>>>>> d0e3ccd1
 import { Stats } from "@react-three/drei";
 import { IconPhoto } from "@tabler/icons-react";
 import React from "react";
