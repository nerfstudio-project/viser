<<<<<<< HEAD
=======
import { createPortal, useFrame } from "@react-three/fiber";
>>>>>>> c40821f6
import { useCursor } from "@react-three/drei";
import { createPortal } from "@react-three/fiber";
import React from "react";
import * as THREE from "three";

import { CoordinateFrame } from "./ThreeAssets";

<<<<<<< HEAD
=======
import { immerable } from "immer";
import { create } from "zustand";
import { subscribeWithSelector } from "zustand/middleware";
import { immer } from "zustand/middleware/immer";
>>>>>>> c40821f6
import { ViewerContext } from ".";
import { makeThrottledMessageSender } from "./WebsocketInterface";
import { Html } from "@react-three/drei";
<<<<<<< HEAD
import { Select } from "@react-three/postprocessing";
import { immerable } from "immer";
import { create } from "zustand";
import { immer } from "zustand/middleware/immer";
=======
import { Text } from "@mantine/core";
>>>>>>> c40821f6

export type MakeObject<T extends THREE.Object3D = THREE.Object3D> = (
  ref: React.Ref<T>
) => React.ReactNode;

/** Scenes will consist of nodes, which form a tree. */
export class SceneNode<T extends THREE.Object3D = THREE.Object3D> {
  [immerable] = true;

  public children: string[];
  public clickable: boolean;

  constructor(
    public name: string,
    public makeObject: MakeObject<T>,
    public cleanup?: () => void
  ) {
    this.children = [];
    this.clickable = false;
  }
}

interface SceneTreeState {
  nodeFromName: { [name: string]: undefined | SceneNode };
  // Putting this into SceneNode makes the scene tree table much harder to implement.
  labelVisibleFromName: { [name: string]: boolean };
}
export interface SceneTreeActions extends SceneTreeState {
  setClickable(name: string, clickable: boolean): void;
  addSceneNode(nodes: SceneNode): void;
  removeSceneNode(name: string): void;
  resetScene(): void;
  setLabelVisibility(name: string, labelVisibility: boolean): void;
}

// Create default scene tree state.
// By default, the y-axis is up. Let's rotate everything so Z is up instead.
const makeRoot: MakeObject<THREE.Group> = (ref) => (
  <group
    ref={ref}
    quaternion={new THREE.Quaternion().setFromEuler(
      new THREE.Euler(-Math.PI / 2.0, 0.0, 0.0)
    )}
  />
);
const rootAxesTemplate: MakeObject<THREE.Group> = (ref) => (
  <CoordinateFrame ref={ref} />
);

const rootNodeTemplate = new SceneNode(
  "",
  makeRoot
) as SceneNode<THREE.Object3D>;

const rootAxesNode = new SceneNode(
  "/WorldAxes",
  rootAxesTemplate
) as SceneNode<THREE.Object3D>;
rootNodeTemplate.children.push("/WorldAxes");

/** Declare a scene state, and return a hook for accessing it. Note that we put
effort into avoiding a global state! */
export function useSceneTreeState() {
  return React.useState(() =>
    create(
<<<<<<< HEAD
      immer<SceneTreeState & SceneTreeActions>((set) => ({
        nodeFromName: { "": rootNodeTemplate, "/WorldAxes": rootAxesNode },
        attributesFromName: {
          "": { visibility: true },
          "/WorldAxes": { visibility: true },
        },
        setVisibility: (name, visibility) =>
          set((state) => {
            state.attributesFromName[name] = {
              ...state.attributesFromName[name],
              visibility: visibility,
            };
          }),
        setOrientation: (name, wxyz) =>
          set((state) => {
            state.attributesFromName[name] = {
              ...state.attributesFromName[name],
              wxyz: wxyz,
            };
          }),
        setPosition: (name, position) =>
          set((state) => {
            state.attributesFromName[name] = {
              ...state.attributesFromName[name],

              position: position,
            };
          }),
        setClickable: (name, clickable) =>
          set((state) => {
            state.attributesFromName[name] = {
              ...state.attributesFromName[name],

              clickable: clickable,
            };
          }),
        addSceneNode: (node) =>
          set((state) => {
            const existingNode = state.nodeFromName[node.name];
            if (existingNode) {
              // Node already exists.
              state.nodeFromName[node.name] = {
                ...node,
                children: existingNode.children,
              };
            } else {
              // Node doesn't exist yet!
              // TODO: this assumes the parent exists. We could probably merge this with addSceneNodeMakeParents.
              const parent_name = node.name.split("/").slice(0, -1).join("/");
              state.nodeFromName[node.name] = node;
              state.nodeFromName[parent_name]?.children.push(node.name);
            }
            state.attributesFromName[node.name] = {
              visibility: true,
              ...state.attributesFromName[node.name],
            };
          }),
        removeSceneNode: (name) =>
          set((state) => {
            if (!(name in state.nodeFromName)) {
              console.log(`Skipping scene node removal for ${name}`);
              return;
            }

            // Remove this scene node and all children.
            const removeNames: string[] = [];
            function findChildrenRecursive(name: string) {
              removeNames.push(name);
              state.nodeFromName[name]?.children.forEach(findChildrenRecursive);
            }
            findChildrenRecursive(name);

            removeNames.forEach((removeName) => {
              delete state.nodeFromName[removeName];
            });

            // Remove node from parent's children list.
            const parent_name = name.split("/").slice(0, -1).join("/");
            const node = state.nodeFromName[parent_name];
            if (node)
              node.children = node.children.filter(
                (child_name) => child_name !== name
              );
          }),
        resetScene: () =>
          set((state) => {
            // For scene resets: we need to retain the object references created for the root and world frame nodes.
            for (const key of Object.keys(state.nodeFromName)) {
              if (key !== "" && key !== "/WorldAxes")
                delete state.nodeFromName[key];
            }
            state.nodeFromName[""]!.children = ["/WorldAxes"];
            state.nodeFromName["/WorldAxes"]!.children = [];
          }),
        setLabelVisibility: (name, labelVisibility) =>
          set((state) => {
            state.attributesFromName[name] = {
              ...state.attributesFromName[name],
              labelVisibility: labelVisibility,
            };
          }),
      }))
=======
      subscribeWithSelector(
        immer<SceneTreeState & SceneTreeActions>((set) => ({
          nodeFromName: { "": rootNodeTemplate, "/WorldAxes": rootAxesNode },
          labelVisibleFromName: {},
          setClickable: (name, clickable) =>
            set((state) => {
              const node = state.nodeFromName[name];
              if (node !== undefined) node.clickable = clickable;
            }),
          addSceneNode: (node) =>
            set((state) => {
              const existingNode = state.nodeFromName[node.name];
              if (existingNode) {
                // Node already exists.
                state.nodeFromName[node.name] = {
                  ...node,
                  children: existingNode.children,
                };
              } else {
                // Node doesn't exist yet!
                // TODO: this assumes the parent exists. We could probably merge this with addSceneNodeMakeParents.
                const parent_name = node.name.split("/").slice(0, -1).join("/");
                state.nodeFromName[node.name] = node;
                state.nodeFromName[parent_name]!.children.push(node.name);
              }
            }),
          removeSceneNode: (name) =>
            set((state) => {
              if (!(name in state.nodeFromName)) {
                console.log("Skipping scene node removal for " + name);
                return;
              }

              // Remove this scene node and all children.
              const removeNames: string[] = [];
              function findChildrenRecursive(name: string) {
                removeNames.push(name);
                state.nodeFromName[name]!.children.forEach(
                  findChildrenRecursive
                );
              }
              findChildrenRecursive(name);

              removeNames.forEach((removeName) => {
                delete state.nodeFromName[removeName];
              });

              // Remove node from parent's children list.
              const parent_name = name.split("/").slice(0, -1).join("/");
              state.nodeFromName[parent_name]!.children = state.nodeFromName[
                parent_name
              ]!.children.filter((child_name) => child_name !== name);
            }),
          resetScene: () =>
            set((state) => {
              // For scene resets: we need to retain the object references created for the root and world frame nodes.
              for (const key of Object.keys(state.nodeFromName)) {
                if (key !== "" && key !== "/WorldAxes")
                  delete state.nodeFromName[key];
              }
              state.nodeFromName[""]!.children = ["/WorldAxes"];
              state.nodeFromName["/WorldAxes"]!.children = [];
            }),
          setLabelVisibility: (name, labelVisibility) =>
            set((state) => {
              state.labelVisibleFromName[name] = labelVisibility;
            }),
        }))
      )
>>>>>>> c40821f6
    )
  )[0];
}

/** Type corresponding to a zustand-style useSceneTree hook. */
export type UseSceneTree = ReturnType<typeof useSceneTreeState>;

function SceneNodeThreeChildren(props: {
  name: string;
  parent: THREE.Object3D;
}) {
  const viewer = React.useContext(ViewerContext)!;
  const [children, setChildren] = React.useState<string[]>([]);

  // De-bounce updates to children.
  React.useEffect(() => {
    let readyToUpdate = true;

    let updateChildrenTimeout: NodeJS.Timeout | undefined = undefined;

    function updateChildren() {
      const newChildren =
        viewer.useSceneTree.getState().nodeFromName[props.name]?.children;
      if (newChildren === undefined || children == newChildren) {
        return;
      }
      if (readyToUpdate) {
        setChildren(newChildren!);
        readyToUpdate = false;
        updateChildrenTimeout = setTimeout(() => {
          readyToUpdate = true;
          updateChildren();
        }, 50);
      }
    }
    const unsubscribe = viewer.useSceneTree.subscribe(
      (state) => state.nodeFromName[props.name],
      updateChildren
    );
    updateChildren();

    return () => {
      clearTimeout(updateChildrenTimeout);
      unsubscribe();
    };
  }, [children]);

  // Create a group of children inside of the parent object.
  return createPortal(
    <group>
      {children.map((child_id) => {
        return <SceneNodeThreeObject key={child_id} name={child_id} />;
      })}
    </group>,
    props.parent
  );
}

/** Component for updating attributes of a scene node. */
function SceneNodeLabel(props: { name: string }) {
  const viewer = React.useContext(ViewerContext)!;
  const labelVisible = viewer.useSceneTree(
    (state) => state.labelVisibleFromName[props.name]
  );
  return labelVisible ? (
    <Html>
      <Text
        style={{
          backgroundColor: "rgba(240, 240, 240, 0.9)",
          borderRadius: "0.2rem",
          userSelect: "none",
        }}
        px="xs"
        py="0.1rem"
      >
        {props.name}
      </Text>
    </Html>
  ) : null;
}

/** Component containing the three.js object and children for a particular scene node. */
export function SceneNodeThreeObject(props: { name: string }) {
  const viewer = React.useContext(ViewerContext)!;
  const makeObject = viewer.useSceneTree(
    (state) => state.nodeFromName[props.name]?.makeObject
  );
  const cleanup = viewer.useSceneTree(
    (state) => state.nodeFromName[props.name]?.cleanup
  );
  const clickable =
    viewer.useSceneTree((state) => state.nodeFromName[props.name]?.clickable) ??
    false;
  const [obj, setRef] = React.useState<THREE.Object3D | null>(null);

  // Create object + children.
  const objNode = React.useMemo(
    () => makeObject && makeObject(setRef),
    [setRef, makeObject]
  );
  const children = React.useMemo(
    () =>
      obj === null ? null : (
        <SceneNodeThreeChildren name={props.name} parent={obj} />
      ),
    [props.name, obj]
  );

  // Update attributes on a per-frame basis. Currently does redundant work,
  // although this shouldn't be a bottleneck.
  useFrame(() => {
    if (obj === null) return;

    const nodeAttributes = viewer.nodeAttributesFromName.current[props.name];
    const wxyz = nodeAttributes?.wxyz;
    const position = nodeAttributes?.position;
    const visibility = nodeAttributes?.visibility;

    let changed = false;
    if (visibility !== undefined) obj.visible = visibility;
    if (wxyz !== undefined) {
      changed = true;
      obj.quaternion.set(wxyz[1], wxyz[2], wxyz[3], wxyz[0]);
    }
    if (position !== undefined) {
      changed = true;
      obj.position.set(position[0], position[1], position[2]);
    }

    // Update matrices if necessary. This is necessary for PivotControls.
    if (changed && !obj.matrixAutoUpdate) obj.updateMatrix();
    if (changed && !obj.matrixWorldAutoUpdate) obj.updateMatrixWorld();
  });

  // Clean up when done.
  React.useEffect(() => cleanup);

  // Clicking logic.
  const sendClicksThrottled = makeThrottledMessageSender(
    viewer.websocketRef,
    50
  );
  const [hovered, setHovered] = React.useState(false);
  useCursor(hovered);
  if (!clickable && hovered) setHovered(false);

  // Helper for checking transient visibility checks.
  function isVisible() {
    const nodeAttributes = viewer.nodeAttributesFromName.current[props.name];
    return nodeAttributes?.visibility ?? false;
  }

  if (clickable) {
    return (
      <>
        <group
          onClick={
            !clickable
              ? undefined
              : (e) => {
                  if (!isVisible()) return;
                  e.stopPropagation();
                  sendClicksThrottled({
                    type: "SceneNodeClickedMessage",
                    name: props.name,
                  });
                }
          }
          onPointerOver={
            !clickable
              ? undefined
              : (e) => {
                  if (!isVisible()) return;
                  e.stopPropagation();
                  setHovered(true);
                }
          }
          onPointerOut={
            !clickable
              ? undefined
              : () => {
                  if (!isVisible()) return;
                  setHovered(false);
                }
          }
        >
          <Select enabled={hovered}>{objNode}</Select>
        </group>
        <SceneNodeLabel name={props.name} />
        {children}
      </>
    );
  } else {
    return (
      <>
        {objNode}
        <SceneNodeLabel name={props.name} />
        {children}
      </>
    );
  }
}<|MERGE_RESOLUTION|>--- conflicted
+++ resolved
@@ -1,32 +1,19 @@
-<<<<<<< HEAD
-=======
+import { useCursor } from "@react-three/drei";
 import { createPortal, useFrame } from "@react-three/fiber";
->>>>>>> c40821f6
-import { useCursor } from "@react-three/drei";
-import { createPortal } from "@react-three/fiber";
 import React from "react";
 import * as THREE from "three";
 
 import { CoordinateFrame } from "./ThreeAssets";
 
-<<<<<<< HEAD
-=======
+import { ViewerContext } from ".";
+import { makeThrottledMessageSender } from "./WebsocketInterface";
+import { Html } from "@react-three/drei";
+import { Select } from "@react-three/postprocessing";
 import { immerable } from "immer";
 import { create } from "zustand";
 import { subscribeWithSelector } from "zustand/middleware";
 import { immer } from "zustand/middleware/immer";
->>>>>>> c40821f6
-import { ViewerContext } from ".";
-import { makeThrottledMessageSender } from "./WebsocketInterface";
-import { Html } from "@react-three/drei";
-<<<<<<< HEAD
-import { Select } from "@react-three/postprocessing";
-import { immerable } from "immer";
-import { create } from "zustand";
-import { immer } from "zustand/middleware/immer";
-=======
 import { Text } from "@mantine/core";
->>>>>>> c40821f6
 
 export type MakeObject<T extends THREE.Object3D = THREE.Object3D> = (
   ref: React.Ref<T>
@@ -92,110 +79,6 @@
 export function useSceneTreeState() {
   return React.useState(() =>
     create(
-<<<<<<< HEAD
-      immer<SceneTreeState & SceneTreeActions>((set) => ({
-        nodeFromName: { "": rootNodeTemplate, "/WorldAxes": rootAxesNode },
-        attributesFromName: {
-          "": { visibility: true },
-          "/WorldAxes": { visibility: true },
-        },
-        setVisibility: (name, visibility) =>
-          set((state) => {
-            state.attributesFromName[name] = {
-              ...state.attributesFromName[name],
-              visibility: visibility,
-            };
-          }),
-        setOrientation: (name, wxyz) =>
-          set((state) => {
-            state.attributesFromName[name] = {
-              ...state.attributesFromName[name],
-              wxyz: wxyz,
-            };
-          }),
-        setPosition: (name, position) =>
-          set((state) => {
-            state.attributesFromName[name] = {
-              ...state.attributesFromName[name],
-
-              position: position,
-            };
-          }),
-        setClickable: (name, clickable) =>
-          set((state) => {
-            state.attributesFromName[name] = {
-              ...state.attributesFromName[name],
-
-              clickable: clickable,
-            };
-          }),
-        addSceneNode: (node) =>
-          set((state) => {
-            const existingNode = state.nodeFromName[node.name];
-            if (existingNode) {
-              // Node already exists.
-              state.nodeFromName[node.name] = {
-                ...node,
-                children: existingNode.children,
-              };
-            } else {
-              // Node doesn't exist yet!
-              // TODO: this assumes the parent exists. We could probably merge this with addSceneNodeMakeParents.
-              const parent_name = node.name.split("/").slice(0, -1).join("/");
-              state.nodeFromName[node.name] = node;
-              state.nodeFromName[parent_name]?.children.push(node.name);
-            }
-            state.attributesFromName[node.name] = {
-              visibility: true,
-              ...state.attributesFromName[node.name],
-            };
-          }),
-        removeSceneNode: (name) =>
-          set((state) => {
-            if (!(name in state.nodeFromName)) {
-              console.log(`Skipping scene node removal for ${name}`);
-              return;
-            }
-
-            // Remove this scene node and all children.
-            const removeNames: string[] = [];
-            function findChildrenRecursive(name: string) {
-              removeNames.push(name);
-              state.nodeFromName[name]?.children.forEach(findChildrenRecursive);
-            }
-            findChildrenRecursive(name);
-
-            removeNames.forEach((removeName) => {
-              delete state.nodeFromName[removeName];
-            });
-
-            // Remove node from parent's children list.
-            const parent_name = name.split("/").slice(0, -1).join("/");
-            const node = state.nodeFromName[parent_name];
-            if (node)
-              node.children = node.children.filter(
-                (child_name) => child_name !== name
-              );
-          }),
-        resetScene: () =>
-          set((state) => {
-            // For scene resets: we need to retain the object references created for the root and world frame nodes.
-            for (const key of Object.keys(state.nodeFromName)) {
-              if (key !== "" && key !== "/WorldAxes")
-                delete state.nodeFromName[key];
-            }
-            state.nodeFromName[""]!.children = ["/WorldAxes"];
-            state.nodeFromName["/WorldAxes"]!.children = [];
-          }),
-        setLabelVisibility: (name, labelVisibility) =>
-          set((state) => {
-            state.attributesFromName[name] = {
-              ...state.attributesFromName[name],
-              labelVisibility: labelVisibility,
-            };
-          }),
-      }))
-=======
       subscribeWithSelector(
         immer<SceneTreeState & SceneTreeActions>((set) => ({
           nodeFromName: { "": rootNodeTemplate, "/WorldAxes": rootAxesNode },
@@ -265,7 +148,6 @@
             }),
         }))
       )
->>>>>>> c40821f6
     )
   )[0];
 }
