<<<<<<< HEAD
import { CameraControls, Environment } from "@react-three/drei";
=======
import {
  AdaptiveDpr,
  AdaptiveEvents,
  CameraControls,
  Environment,
} from "@react-three/drei";
import * as THREE from "three";
>>>>>>> c40821f6
import { Canvas, useThree } from "@react-three/fiber";
import {
  EffectComposer,
  Outline,
  Selection,
} from "@react-three/postprocessing";
import { BlendFunction, KernelSize } from "postprocessing";
import * as THREE from "three";

import { SynchronizedCameraControls } from "./CameraControls";
import { Box, MantineProvider, ScrollArea } from "@mantine/core";
import React from "react";
import { createRoot } from "react-dom/client";

import {
  SceneNodeThreeObject,
  UseSceneTree,
  useSceneTreeState,
} from "./SceneTree";

import "./index.css";

import ControlPanel, { ConnectionStatus } from "./ControlPanel/ControlPanel";
import { UseGui, useGuiState } from "./ControlPanel/GuiState";
import { searchParamKey } from "./SearchParamsUtils";
import WebsocketInterface from "./WebsocketInterface";

import FloatingPanel from "./ControlPanel/FloatingPanel";
import { Titlebar } from "./Titlebar";

type ViewerContextContents = {
  useSceneTree: UseSceneTree;
  useGui: UseGui;
  websocketRef: React.MutableRefObject<WebSocket | null>;
  sceneRef: React.MutableRefObject<THREE.Scene | null>;
  cameraRef: React.MutableRefObject<THREE.PerspectiveCamera | null>;
  cameraControlRef: React.MutableRefObject<CameraControls | null>;
  nodeAttributesFromName: React.MutableRefObject<{
    [name: string]:
      | undefined
      | {
          wxyz?: [number, number, number, number];
          position?: [number, number, number];
          visibility?: boolean;
        };
  }>;
};
export const ViewerContext = React.createContext<null | ViewerContextContents>(
  null
);

THREE.ColorManagement.enabled = true;

function SingleViewer() {
  // Default server logic.
  function getDefaultServerFromUrl() {
    // https://localhost:8080/ => ws://localhost:8080
    // https://localhost:8080/?server=some_url => ws://localhost:8080
    let server = window.location.href;
    server = server.replace("http://", "ws://");
    server = server.split("?")[0];
    if (server.endsWith("/")) server = server.slice(0, -1);
    return server;
  }
  const servers = new URLSearchParams(window.location.search).getAll(
    searchParamKey
  );
  const initialServer =
    servers.length >= 1 ? servers[0] : getDefaultServerFromUrl();

  // Values that can be globally accessed by components in a viewer.
  const viewer: ViewerContextContents = {
    useSceneTree: useSceneTreeState(),
    useGui: useGuiState(initialServer),
    websocketRef: React.useRef(null),
    sceneRef: React.useRef(null),
    cameraRef: React.useRef(null),
    cameraControlRef: React.useRef(null),
    // Scene node attributes that aren't placed in the zustand state, for performance reasons.
    nodeAttributesFromName: React.useRef({}),
  };
  const fixed_sidebar = viewer.useGui((state) => state.theme.fixed_sidebar);
  return (
    <ViewerContext.Provider value={viewer}>
      <Titlebar />
      <Box
        sx={{
          width: "100%",
          height: "1px",
          position: "relative",
          flex: "1 0 auto",
        }}
      >
        <WebsocketInterface />
        <Box
          sx={(theme) => ({
            top: 0,
            bottom: 0,
            left: 0,
            right: fixed_sidebar ? "20em" : 0,
            position: "absolute",
            backgroundColor:
              theme.colorScheme === "light" ? "#fff" : theme.colors.dark[9],
          })}
        >
          <ViewerCanvas />
        </Box>
        {fixed_sidebar ? (
          <Box
            sx={(theme) => ({
              width: "20em",
              boxSizing: "border-box",
              right: 0,
              position: "absolute",
              top: "0em",
              bottom: "0em",
              borderLeft: "1px solid",
              borderColor:
                theme.colorScheme === "light"
                  ? theme.colors.gray[4]
                  : theme.colors.dark[4],
            })}
          >
            <ScrollArea type="always" sx={{ height: "100%" }}>
              <Box
                p="sm"
                sx={(theme) => ({
                  backgroundColor:
                    theme.colorScheme === "dark"
                      ? theme.colors.dark[5]
                      : theme.colors.gray[1],
                  lineHeight: "1.5em",
                  fontWeight: 400,
                })}
              >
                <ConnectionStatus />
              </Box>
              <ControlPanel />
            </ScrollArea>
          </Box>
        ) : (
          <FloatingPanel>
            <FloatingPanel.Handle>
              <ConnectionStatus />
            </FloatingPanel.Handle>
            <FloatingPanel.Contents>
              <ControlPanel />
            </FloatingPanel.Contents>
          </FloatingPanel>
        )}
      </Box>
    </ViewerContext.Provider>
  );
}

function ViewerCanvas() {
  return (
    <Canvas
      camera={{ position: [3.0, 3.0, -3.0] }}
      style={{
        position: "relative",
        zIndex: 0,
        width: "100%",
        height: "100%",
      }}
      performance={{ min: 0.95 }}
    >
      <AdaptiveDpr pixelated />
      <AdaptiveEvents />
      <SceneContextSetter />
      <SynchronizedCameraControls />
      <Selection>
        <SceneNodeThreeObject name="" />
        <EffectComposer enabled={true} autoClear={false}>
          <Outline
            hiddenEdgeColor={0xfbff00}
            visibleEdgeColor={0xfbff00}
            blendFunction={BlendFunction.SCREEN} // set this to BlendFunction.ALPHA for dark outlines
            kernelSize={KernelSize.MEDIUM}
            edgeStrength={30.0}
            height={480}
            blur
          />
        </EffectComposer>
      </Selection>
      <Environment path="/hdri/" files="potsdamer_platz_1k.hdr" />
    </Canvas>
  );
}

/** Component for helping us set the scene reference. */
function SceneContextSetter() {
  const { sceneRef, cameraRef } = React.useContext(ViewerContext)!;
  sceneRef.current = useThree((state) => state.scene);
  cameraRef.current = useThree(
    (state) => state.camera as THREE.PerspectiveCamera
  );
  return <></>;
}

function Root() {
  return (
    <MantineProvider
      withGlobalStyles
      withNormalizeCSS
      theme={{
        colorScheme: "light",
      }}
    >
      <Box
        sx={{
          width: "100%",
          height: "100%",
          position: "relative",
          display: "flex",
          flexDirection: "column",
        }}
      >
        <SingleViewer />
      </Box>
    </MantineProvider>
  );
}

createRoot(document.getElementById("root") as HTMLElement).render(<Root />);<|MERGE_RESOLUTION|>--- conflicted
+++ resolved
@@ -1,6 +1,3 @@
-<<<<<<< HEAD
-import { CameraControls, Environment } from "@react-three/drei";
-=======
 import {
   AdaptiveDpr,
   AdaptiveEvents,
@@ -8,7 +5,6 @@
   Environment,
 } from "@react-three/drei";
 import * as THREE from "three";
->>>>>>> c40821f6
 import { Canvas, useThree } from "@react-three/fiber";
 import {
   EffectComposer,
@@ -16,7 +12,6 @@
   Selection,
 } from "@react-three/postprocessing";
 import { BlendFunction, KernelSize } from "postprocessing";
-import * as THREE from "three";
 
 import { SynchronizedCameraControls } from "./CameraControls";
 import { Box, MantineProvider, ScrollArea } from "@mantine/core";
