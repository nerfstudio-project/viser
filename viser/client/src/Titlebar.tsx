--- conflicted
+++ resolved
@@ -1,10 +1,6 @@
 import { ViewerContext } from ".";
 import { ThemeConfigurationMessage } from "./WebsocketMessages";
-<<<<<<< HEAD
-import { Burger, Button, Container, Group, Header, Paper } from "@mantine/core";
-=======
-import { Box, Button, MantineTheme, useMantineTheme } from "@mantine/core";
->>>>>>> 3b3f4203
+import { Burger, Button, Container, Group, Header, Paper, MantineTheme, useMantineTheme } from "@mantine/core";
 import {
   IconBrandGithub,
   IconFileDescription,
@@ -141,11 +137,10 @@
     })}>
       <Container fluid sx={() => ({
         display: "flex",
-<<<<<<< HEAD
         alignItems: "center"
       })}>
         <Group sx={() => ({ marginRight: "auto" })}>
-          {imageData !== null ? TitlebarImage(imageData) : null}
+          {imageData !== null ? TitlebarImage(imageData, theme) : null}
         </Group>
         <Group sx={() => ({
           flexWrap: 'nowrap',
@@ -187,18 +182,5 @@
         {buttons?.map((btn) => MobileTitlebarButton(btn))}
       </Paper>
     </Header>
-=======
-        alignItems: "center",
-        borderBottom: "1px solid",
-        borderColor:
-          theme.colorScheme === "light"
-            ? theme.colors.gray[4]
-            : theme.colors.dark[4],
-      })}
-    >
-      {imageData !== null ? TitlebarImage(imageData, theme) : null}
-      {buttons?.map((btn) => TitlebarButton(btn))}
-    </Box>
->>>>>>> 3b3f4203
   );
 }