import AwaitLock from "await-lock";
import { CatmullRomLine, CubicBezierLine } from "@react-three/drei";
import { unpack } from "msgpackr";

import React, { useContext } from "react";
import * as THREE from "three";
import { TextureLoader } from "three";

import { ViewerContext } from "./App";
import { SceneNode } from "./SceneTree";
import { syncSearchParamServer } from "./SearchParamsUtils";
import { CameraFrustum, CoordinateFrame } from "./ThreeAssets";
import { Message } from "./WebsocketMessages";
import styled from "@emotion/styled";
import { Html, PivotControls } from "@react-three/drei";
import { isTexture, makeThrottledMessageSender } from "./WebsocketFunctions";
import { isGuiConfig, useViserMantineTheme } from "./ControlPanel/GuiState";
import { useFrame } from "@react-three/fiber";
import GeneratedGuiContainer from "./ControlPanel/Generated";
<<<<<<< HEAD
import { Paper } from "@mantine/core";
import { GLTFLoader } from "three/examples/jsm/loaders/GLTFLoader";
/** Float **/
=======

import { MantineProvider, Paper } from "@mantine/core";

/** Convert raw RGB color buffers to linear color buffers. **/
>>>>>>> 26b20e83
function threeColorBufferFromUint8Buffer(colors: ArrayBuffer) {
  return new THREE.Float32BufferAttribute(
    new Float32Array(new Uint8Array(colors)).map((value) => {
      value = value / 255.0;
      if (value <= 0.04045) {
        return value / 12.92;
      } else {
        return Math.pow((value + 0.055) / 1.055, 2.4);
      }
    }),
    3,
  );
}

/** Returns a handler for all incoming messages. */
function useMessageHandler() {
  const viewer = useContext(ViewerContext)!;

  // TODO: we should clean this up.
  // https://github.com/nerfstudio-project/viser/issues/39
  const removeSceneNode = viewer.useSceneTree((state) => state.removeSceneNode);
  const resetScene = viewer.useSceneTree((state) => state.resetScene);
  const addSceneNode = viewer.useSceneTree((state) => state.addSceneNode);
  const setTheme = viewer.useGui((state) => state.setTheme);
  const addGui = viewer.useGui((state) => state.addGui);
  const addModal = viewer.useGui((state) => state.addModal);
  const removeModal = viewer.useGui((state) => state.removeModal);
  const removeGui = viewer.useGui((state) => state.removeGui);
  const setGuiValue = viewer.useGui((state) => state.setGuiValue);
  const setGuiVisible = viewer.useGui((state) => state.setGuiVisible);
  const setGuiDisabled = viewer.useGui((state) => state.setGuiDisabled);
  const setClickable = viewer.useSceneTree((state) => state.setClickable);

  // Same as addSceneNode, but make a parent in the form of a dummy coordinate
  // frame if it doesn't exist yet.
  function addSceneNodeMakeParents(node: SceneNode<any>) {
    const nodeFromName = viewer.useSceneTree.getState().nodeFromName;
    const parent_name = node.name.split("/").slice(0, -1).join("/");
    if (!(parent_name in nodeFromName)) {
      addSceneNodeMakeParents(
        new SceneNode<THREE.Group>(parent_name, (ref) => (
          <CoordinateFrame ref={ref} show_axes={false} />
        )),
      );
    }
    addSceneNode(node);
  }

  const mantineTheme = useViserMantineTheme();

  // Return message handler.
  return (message: Message) => {
    if (isGuiConfig(message)) {
      addGui(message);
      return;
    }

    switch (message.type) {
      case "ThemeConfigurationMessage": {
        setTheme(message);
        return;
      }
      // Add a coordinate frame.
      case "FrameMessage": {
        addSceneNodeMakeParents(
          new SceneNode<THREE.Group>(message.name, (ref) => (
            <CoordinateFrame
              ref={ref}
              show_axes={message.show_axes}
              axes_length={message.axes_length}
              axes_radius={message.axes_radius}
            />
          )),
        );
        return;
      }

      // Add a point cloud.
      case "PointCloudMessage": {
        const geometry = new THREE.BufferGeometry();
        const pointCloudMaterial = new THREE.PointsMaterial({
          size: message.point_size,
          vertexColors: true,
          toneMapped: false,
        });

        // Reinterpret cast: uint8 buffer => float32 for positions.
        geometry.setAttribute(
          "position",
          new THREE.Float32BufferAttribute(
            new Float32Array(
              message.points.buffer.slice(
                message.points.byteOffset,
                message.points.byteOffset + message.points.byteLength,
              ),
            ),
            3,
          ),
        );
        geometry.computeBoundingSphere();

        // Wrap uint8 buffer for colors. Note that we need to set normalized=true.
        geometry.setAttribute(
          "color",
          threeColorBufferFromUint8Buffer(message.colors),
        );

        addSceneNodeMakeParents(
          new SceneNode<THREE.Points>(
            message.name,
            (ref) => (
              <points
                ref={ref}
                geometry={geometry}
                material={pointCloudMaterial}
              />
            ),
            () => {
              // TODO: we can switch to the react-three-fiber <bufferGeometry />,
              // <pointsMaterial />, etc components to avoid manual
              // disposal.
              geometry.dispose();
              pointCloudMaterial.dispose();
            },
          ),
        );
        return;
      }

      case "GuiModalMessage": {
        addModal(message);
        return;
      }

      case "GuiCloseModalMessage": {
        removeModal(message.id);
        return;
      }

      // Add mesh
      case "MeshMessage": {
        const geometry = new THREE.BufferGeometry();
        const material = new THREE.MeshStandardMaterial({
          color: message.color || undefined,
          vertexColors: message.vertex_colors !== null,
          wireframe: message.wireframe,
          transparent: message.opacity !== null,
          opacity: message.opacity ?? undefined,
          side: {
            front: THREE.FrontSide,
            back: THREE.BackSide,
            double: THREE.DoubleSide,
          }[message.side],
        });
        geometry.setAttribute(
          "position",
          new THREE.Float32BufferAttribute(
            new Float32Array(
              message.vertices.buffer.slice(
                message.vertices.byteOffset,
                message.vertices.byteOffset + message.vertices.byteLength,
              ),
            ),
            3,
          ),
        );
        if (message.vertex_colors !== null) {
          geometry.setAttribute(
            "color",
            threeColorBufferFromUint8Buffer(message.vertex_colors),
          );
        }

        geometry.setIndex(
          new THREE.Uint32BufferAttribute(
            new Uint32Array(
              message.faces.buffer.slice(
                message.faces.byteOffset,
                message.faces.byteOffset + message.faces.byteLength,
              ),
            ),
            1,
          ),
        );
        geometry.computeVertexNormals();
        geometry.computeBoundingSphere();
        addSceneNodeMakeParents(
          new SceneNode<THREE.Mesh>(
            message.name,
            (ref) => {
              return <mesh ref={ref} geometry={geometry} material={material} />;
            },
            () => {
              // TODO: we can switch to the react-three-fiber <bufferGeometry />,
              // <meshStandardMaterial />, etc components to avoid manual
              // disposal.
              geometry.dispose();
              material.dispose();
            },
          ),
        );
        return;
      }
      // Add a camera frustum.
      case "CameraFrustumMessage": {
        const texture =
          message.image_media_type !== null &&
            message.image_base64_data !== null
            ? new TextureLoader().load(
              `data:${message.image_media_type};base64,${message.image_base64_data}`,
            )
            : undefined;

        addSceneNodeMakeParents(
          new SceneNode<THREE.Group>(
            message.name,
            (ref) => (
              <CameraFrustum
                ref={ref}
                fov={message.fov}
                aspect={message.aspect}
                scale={message.scale}
                color={message.color}
                image={texture}
              />
            ),
            () => texture?.dispose(),
          ),
        );
        return;
      }
      case "TransformControlsMessage": {
        const name = message.name;
        const sendDragMessage = makeThrottledMessageSender(
          viewer.websocketRef,
          50,
        );
        addSceneNodeMakeParents(
          new SceneNode<THREE.Group>(message.name, (ref) => (
            <group onClick={(e) => e.stopPropagation()}>
              <PivotControls
                ref={ref}
                scale={message.scale}
                lineWidth={message.line_width}
                fixed={message.fixed}
                autoTransform={message.auto_transform}
                activeAxes={message.active_axes}
                disableAxes={message.disable_axes}
                disableSliders={message.disable_sliders}
                disableRotations={message.disable_rotations}
                translationLimits={message.translation_limits}
                rotationLimits={message.rotation_limits}
                depthTest={message.depth_test}
                opacity={message.opacity}
                onDrag={(l) => {
                  const attrs = viewer.nodeAttributesFromName.current;
                  if (attrs[message.name] === undefined) {
                    attrs[message.name] = {};
                  }

                  const wxyz = new THREE.Quaternion();
                  wxyz.setFromRotationMatrix(l);
                  const position = new THREE.Vector3().setFromMatrixPosition(l);

                  const nodeAttributes = attrs[message.name]!;
                  nodeAttributes.wxyz = [wxyz.w, wxyz.x, wxyz.y, wxyz.z];
                  nodeAttributes.position = position.toArray();
                  sendDragMessage({
                    type: "TransformControlsUpdateMessage",
                    name: name,
                    wxyz: nodeAttributes.wxyz,
                    position: nodeAttributes.position,
                  });
                }}
              />
            </group>
          )),
        );
        return;
      }
      case "SetCameraLookAtMessage": {
        const cameraControls = viewer.cameraControlRef.current!;

        const R_threeworld_world = new THREE.Quaternion();
        R_threeworld_world.setFromEuler(
          new THREE.Euler(-Math.PI / 2.0, 0.0, 0.0),
        );
        const target = new THREE.Vector3(
          message.look_at[0],
          message.look_at[1],
          message.look_at[2],
        );
        target.applyQuaternion(R_threeworld_world);
        cameraControls.setTarget(target.x, target.y, target.z);
        return;
      }
      case "SetCameraUpDirectionMessage": {
        const camera = viewer.cameraRef.current!;
        const cameraControls = viewer.cameraControlRef.current!;
        const R_threeworld_world = new THREE.Quaternion();
        R_threeworld_world.setFromEuler(
          new THREE.Euler(-Math.PI / 2.0, 0.0, 0.0),
        );
        const updir = new THREE.Vector3(
          message.position[0],
          message.position[1],
          message.position[2],
        ).applyQuaternion(R_threeworld_world);
        camera.up.set(updir.x, updir.y, updir.z);

        // Back up position.
        const prevPosition = new THREE.Vector3();
        cameraControls.getPosition(prevPosition);

        cameraControls.updateCameraUp();

        // Restore position, which gets unexpectedly mutated in updateCameraUp().
        cameraControls.setPosition(
          prevPosition.x,
          prevPosition.y,
          prevPosition.z,
        );
        return;
      }
      case "SetCameraPositionMessage": {
        const cameraControls = viewer.cameraControlRef.current!;

        // Set the camera position. Note that this will shift the orientation as-well.
        const position_cmd = new THREE.Vector3(
          message.position[0],
          message.position[1],
          message.position[2],
        );
        const R_worldthree_world = new THREE.Quaternion();
        R_worldthree_world.setFromEuler(
          new THREE.Euler(-Math.PI / 2.0, 0.0, 0.0),
        );
        position_cmd.applyQuaternion(R_worldthree_world);

        cameraControls.setPosition(
          position_cmd.x,
          position_cmd.y,
          position_cmd.z,
        );
        return;
      }
      case "SetCameraFovMessage": {
        const camera = viewer.cameraRef.current!;
        // tan(fov / 2.0) = 0.5 * film height / focal length
        // focal length = 0.5 * film height / tan(fov / 2.0)
        camera.setFocalLength(
          (0.5 * camera.getFilmHeight()) / Math.tan(message.fov / 2.0),
        );
        return;
      }
      case "SetOrientationMessage": {
        const attr = viewer.nodeAttributesFromName.current;
        if (attr[message.name] === undefined) attr[message.name] = {};
        attr[message.name]!.wxyz = message.wxyz;
        break;
      }
      case "SetPositionMessage": {
        const attr = viewer.nodeAttributesFromName.current;
        if (attr[message.name] === undefined) attr[message.name] = {};
        attr[message.name]!.position = message.position;
        break;
      }
      case "SetSceneNodeVisibilityMessage": {
        const attr = viewer.nodeAttributesFromName.current;
        if (attr[message.name] === undefined) attr[message.name] = {};
        attr[message.name]!.visibility = message.visible;
        break;
      }
      // Add a background image.
      case "BackgroundImageMessage": {
        new TextureLoader().load(
          `data:${message.media_type};base64,${message.base64_rgb}`,
          (texture) => {
            texture.encoding = THREE.sRGBEncoding;

            const oldBackgroundTexture =
              viewer.backgroundMaterialRef.current!.uniforms.colorMap.value;
            viewer.backgroundMaterialRef.current!.uniforms.colorMap.value =
              texture;
            if (isTexture(oldBackgroundTexture)) oldBackgroundTexture.dispose();

            viewer.useGui.setState({ backgroundAvailable: true });
          },
        );
        viewer.backgroundMaterialRef.current!.uniforms.enabled.value = true;
        viewer.backgroundMaterialRef.current!.uniforms.hasDepth.value =
          message.base64_depth !== null;
        console.log(
          viewer.backgroundMaterialRef.current!.uniforms.hasDepth.value,
        );

        if (message.base64_depth !== null) {
          // If depth is available set the texture
          new TextureLoader().load(
            `data:image/png;base64,${message.base64_depth}`,
            (texture) => {
              const oldDepthTexture =
                viewer.backgroundMaterialRef.current?.uniforms.depthMap.value;
              viewer.backgroundMaterialRef.current!.uniforms.depthMap.value =
                texture;
              if (isTexture(oldDepthTexture)) oldDepthTexture.dispose();
            },
          );
        }
        return;
      }
      // Add a 2D label.
      case "LabelMessage": {
        const Label = styled.span`
          background-color: rgba(255, 255, 255, 0.85);
          padding: 0.2em;
          border-radius: 0.2em;
          border: 1px solid #777;
          color: #333;

          &:before {
            content: "";
            position: absolute;
            top: -1em;
            left: 1em;
            width: 0;
            height: 0;
            border-left: 1px solid #777;
            box-sizing: border-box;
            height: 0.8em;
            box-shadow: 0 0 1em 0.1em rgba(255, 255, 255, 1);
          }
        `;
        addSceneNodeMakeParents(
          new SceneNode<THREE.Group>(message.name, (ref) => {
            // We wrap with <group /> because Html doesn't implement THREE.Object3D.
            return (
              <group ref={ref}>
                <Html>
                  <div
                    style={{
                      width: "10em",
                      fontSize: "0.8em",
                      transform: "translateX(-1em) translateY(1em)",
                    }}
                  >
                    <Label>{message.text}</Label>
                  </div>
                </Html>
              </group>
            );
          }),
        );
        return;
      }
      case "Gui3DMessage": {
        addSceneNodeMakeParents(
          new SceneNode<THREE.Group>(message.name, (ref) => {
            // We wrap with <group /> because Html doesn't implement THREE.Object3D.
            return (
              <group ref={ref}>
                <Html prepend={false}>
                  <MantineProvider
                    withGlobalStyles
                    withNormalizeCSS
                    theme={mantineTheme}
                  >
                    <Paper
                      sx={{
                        width: "20em",
                        fontSize: "0.8em",
                        marginLeft: "1em",
                        marginTop: "1em",
                      }}
                      shadow="md"
                      onPointerDown={(evt) => {
                        evt.stopPropagation();
                      }}
                    >
                      <GeneratedGuiContainer
                        containerId={message.container_id}
                        viewer={viewer}
                      />
                    </Paper>
                  </MantineProvider>
                </Html>
              </group>
            );
          }),
        );
        return;
      }
      // Add an image.
      case "ImageMessage": {
        // It's important that we load the texture outside of the node
        // construction callback; this prevents flickering by ensuring that the
        // texture is ready before the scene tree updates.
        new TextureLoader().load(
          `data:${message.media_type};base64,${message.base64_data}`,
          (texture) => {
            // TODO: this onLoad callback prevents flickering, but could cause messages to be handled slightly out-of-order.
            addSceneNodeMakeParents(
              new SceneNode<THREE.Group>(
                message.name,
                (ref) => {
                  return (
                    <group ref={ref}>
                      <mesh rotation={new THREE.Euler(Math.PI, 0.0, 0.0)}>
                        <planeGeometry
                          attach="geometry"
                          args={[message.render_width, message.render_height]}
                        />
                        <meshBasicMaterial
                          attach="material"
                          transparent={true}
                          side={THREE.DoubleSide}
                          map={texture}
                          toneMapped={false}
                        />
                      </mesh>
                    </group>
                  );
                },
                () => texture.dispose(),
              ),
            );
          },
        );
        return;
      }
      // Remove a scene node by name.
      case "RemoveSceneNodeMessage": {
        console.log("Removing scene node:", message.name);
        removeSceneNode(message.name);
        return;
      }
      // Set the clickability of a particular scene node.
      case "SetSceneNodeClickableMessage": {
        // This setTimeout is totally unnecessary, but can help surface some race
        // conditions.
        setTimeout(() => setClickable(message.name, message.clickable), 50);
        return;
      }
      // Reset the entire scene, removing all scene nodes.
      case "ResetSceneMessage": {
        resetScene();

        const oldBackground = viewer.sceneRef.current?.background;
        viewer.sceneRef.current!.background = null;
        if (isTexture(oldBackground)) oldBackground.dispose();

        viewer.useGui.setState({ backgroundAvailable: false });
        // Disable the depth texture rendering
        viewer.backgroundMaterialRef.current!.uniforms.enabled.value = false;
        return;
      }
      // Set the value of a GUI input.
      case "GuiSetValueMessage": {
        setGuiValue(message.id, message.value);
        return;
      }
      // Set the hidden state of a GUI input.
      case "GuiSetVisibleMessage": {
        setGuiVisible(message.id, message.visible);
        return;
      }
      // Set the disabled state of a GUI input.
      case "GuiSetDisabledMessage": {
        setGuiDisabled(message.id, message.disabled);
        return;
      }
      // Remove a GUI input.
      case "GuiRemoveMessage": {
        removeGui(message.id);
        return;
      }

<<<<<<< HEAD
      // Add GlTF Message
      case "GlTFMessage": {
        const binaryData = atob(message.gltf_base64_data);
        const arrayBuffer = new ArrayBuffer(binaryData.length);
        const uint8Array = new Uint8Array(arrayBuffer);

        for (let i = 0; i < binaryData.length; i++) {
          uint8Array[i] = binaryData.charCodeAt(i);
        }
        const loader = new GLTFLoader();
        loader.parse(arrayBuffer, '', (gltf) => {
          // Update the gltf state with the loaded model
          addSceneNodeMakeParents(
            new SceneNode<THREE.Group>(message.name, (ref) => (
              <group ref={ref}>
                <primitive object={gltf.scene} scale={message.scale} />
              </group>
            )),
          );
        });
        return;
      }

=======
      case "CatmullRomSplineMessage": {
        addSceneNodeMakeParents(
          new SceneNode<THREE.Group>(message.name, (ref) => {
            return (
              <group ref={ref}>
                <CatmullRomLine
                  points={message.positions}
                  closed={message.closed}
                  curveType={message.curve_type}
                  tension={message.tension}
                  lineWidth={message.line_width}
                  color={message.color}
                ></CatmullRomLine>
              </group>
            );
          }),
        );
        return;
      }

      case "CubicBezierSplineMessage": {
        addSceneNodeMakeParents(
          new SceneNode<THREE.Group>(message.name, (ref) => {
            return (
              <group ref={ref}>
                {[...Array(message.positions.length - 1).keys()].map((i) => (
                  <CubicBezierLine
                    key={i}
                    start={message.positions[i]}
                    end={message.positions[i + 1]}
                    midA={message.control_points[2 * i]}
                    midB={message.control_points[2 * i + 1]}
                    lineWidth={message.line_width}
                    color={message.color}
                  ></CubicBezierLine>
                ))}
              </group>
            );
          }),
        );
        return;
      }
>>>>>>> 26b20e83
      default: {
        console.log("Receivd message did not match any known types:", message);
        return;
      }
    }
  };
}

export function FrameSynchronizedMessageHandler() {
  const handleMessage = useMessageHandler();
  const messageQueueRef = useContext(ViewerContext)!.messageQueueRef;

  useFrame(() => {
    // Handle messages before every frame.
    // Place this directly in ws.onmessage can cause race conditions!
    const numMessages = messageQueueRef.current.length;
    const processBatch = messageQueueRef.current.splice(0, numMessages);
    processBatch.forEach(handleMessage);
  });

  return null;
}

/** Component for handling websocket connections. */
export function WebsocketMessageProducer() {
  const messageQueueRef = useContext(ViewerContext)!.messageQueueRef;
  const viewer = useContext(ViewerContext)!;
  const server = viewer.useGui((state) => state.server);
  const resetGui = viewer.useGui((state) => state.resetGui);

  syncSearchParamServer(server);

  React.useEffect(() => {
    // Lock for making sure messages are handled in order.
    const orderLock = new AwaitLock();

    let ws: null | WebSocket = null;
    let done = false;

    function tryConnect(): void {
      if (done) return;

      ws = new WebSocket(server);

      // Timeout is necessary when we're connecting to an SSH/tunneled port.
      const retryTimeout = setTimeout(() => {
        ws?.close();
      }, 5000);

      ws.onopen = () => {
        clearTimeout(retryTimeout);
        console.log(`Connected!${server}`);
        viewer.websocketRef.current = ws;
        viewer.useGui.setState({ websocketConnected: true });
      };

      ws.onclose = () => {
        console.log(`Disconnected! ${server}`);
        clearTimeout(retryTimeout);
        viewer.websocketRef.current = null;
        viewer.useGui.setState({ websocketConnected: false });
        resetGui();

        // Try to reconnect.
        timeout = setTimeout(tryConnect, 1000);
      };

      ws.onmessage = async (event) => {
        // Reduce websocket backpressure.
        const messagePromise = new Promise<Message[]>((resolve) => {
          (event.data.arrayBuffer() as Promise<ArrayBuffer>).then((buffer) => {
            resolve(unpack(new Uint8Array(buffer)) as Message[]);
          });
        });

        // Try our best to handle messages in order. If this takes more than 1 second, we give up. :)
        await orderLock.acquireAsync({ timeout: 1000 }).catch(() => {
          console.log("Order lock timed out.");
          orderLock.release();
        });
        try {
          const messages = await messagePromise;
          messageQueueRef.current.push(...messages);
        } finally {
          orderLock.acquired && orderLock.release();
        }
      };
    }

    let timeout = setTimeout(tryConnect, 500);
    return () => {
      done = true;
      clearTimeout(timeout);
      viewer.useGui.setState({ websocketConnected: false });
      ws?.close();
      clearTimeout(timeout);
    };
  }, [server, resetGui]);

  return <></>;
}<|MERGE_RESOLUTION|>--- conflicted
+++ resolved
@@ -17,16 +17,10 @@
 import { isGuiConfig, useViserMantineTheme } from "./ControlPanel/GuiState";
 import { useFrame } from "@react-three/fiber";
 import GeneratedGuiContainer from "./ControlPanel/Generated";
-<<<<<<< HEAD
-import { Paper } from "@mantine/core";
 import { GLTFLoader } from "three/examples/jsm/loaders/GLTFLoader";
-/** Float **/
-=======
-
 import { MantineProvider, Paper } from "@mantine/core";
 
 /** Convert raw RGB color buffers to linear color buffers. **/
->>>>>>> 26b20e83
 function threeColorBufferFromUint8Buffer(colors: ArrayBuffer) {
   return new THREE.Float32BufferAttribute(
     new Float32Array(new Uint8Array(colors)).map((value) => {
@@ -604,7 +598,6 @@
         return;
       }
 
-<<<<<<< HEAD
       // Add GlTF Message
       case "GlTFMessage": {
         const binaryData = atob(message.gltf_base64_data);
@@ -628,7 +621,7 @@
         return;
       }
 
-=======
+
       case "CatmullRomSplineMessage": {
         addSceneNodeMakeParents(
           new SceneNode<THREE.Group>(message.name, (ref) => {
@@ -671,9 +664,8 @@
         );
         return;
       }
->>>>>>> 26b20e83
       default: {
-        console.log("Receivd message did not match any known types:", message);
+        console.log("Received message did not match any known types:", message);
         return;
       }
     }
