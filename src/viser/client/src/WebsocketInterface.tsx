--- conflicted
+++ resolved
@@ -231,20 +231,16 @@
                   message.plane == "xz"
                     ? new THREE.Euler(0.0, 0.0, 0.0)
                     : message.plane == "xy"
-                      ? new THREE.Euler(Math.PI / 2.0, 0.0, 0.0)
-                      : message.plane == "yx"
-                        ? new THREE.Euler(0.0, Math.PI / 2.0, Math.PI / 2.0)
-                        : message.plane == "yz"
-                          ? new THREE.Euler(0.0, 0.0, Math.PI / 2.0)
-                          : message.plane == "zx"
-                            ? new THREE.Euler(0.0, Math.PI / 2.0, 0.0)
-                            : message.plane == "zy"
-                              ? new THREE.Euler(
-                                  -Math.PI / 2.0,
-                                  0.0,
-                                  -Math.PI / 2.0,
-                                )
-                              : undefined
+                    ? new THREE.Euler(Math.PI / 2.0, 0.0, 0.0)
+                    : message.plane == "yx"
+                    ? new THREE.Euler(0.0, Math.PI / 2.0, Math.PI / 2.0)
+                    : message.plane == "yz"
+                    ? new THREE.Euler(0.0, 0.0, Math.PI / 2.0)
+                    : message.plane == "zx"
+                    ? new THREE.Euler(0.0, Math.PI / 2.0, 0.0)
+                    : message.plane == "zy"
+                    ? new THREE.Euler(-Math.PI / 2.0, 0.0, -Math.PI / 2.0)
+                    : undefined
                 }
               />
             </group>
@@ -331,16 +327,16 @@
           message.material == "standard" || message.wireframe
             ? new THREE.MeshStandardMaterial(standardArgs)
             : message.material == "toon3"
-              ? new THREE.MeshToonMaterial({
-                  gradientMap: generateGradientMap(3),
-                  ...standardArgs,
-                })
-              : message.material == "toon5"
-                ? new THREE.MeshToonMaterial({
-                    gradientMap: generateGradientMap(5),
-                    ...standardArgs,
-                  })
-                : assertUnreachable(message.material);
+            ? new THREE.MeshToonMaterial({
+                gradientMap: generateGradientMap(3),
+                ...standardArgs,
+              })
+            : message.material == "toon5"
+            ? new THREE.MeshToonMaterial({
+                gradientMap: generateGradientMap(5),
+                ...standardArgs,
+              })
+            : assertUnreachable(message.material);
         geometry.setAttribute(
           "position",
           new THREE.Float32BufferAttribute(
@@ -827,7 +823,6 @@
         );
         return;
       }
-<<<<<<< HEAD
       case "GaussianSplatsMessage": {
         addSceneNodeMakeParents(
           new SceneNode<THREE.Group>(message.name, (ref) => {
@@ -864,12 +859,8 @@
         );
         return;
       }
-      case "FileDownloadStart":
-      case "FileDownloadPart": {
-=======
       case "FileTransferStart":
       case "FileTransferPart": {
->>>>>>> 8d30cced
         fileDownloadHandler(message);
         return;
       }
