--- conflicted
+++ resolved
@@ -50,10 +50,6 @@
         immer<SceneTreeState & SceneTreeActions>((set) => ({
           nodeFromName: { "": rootNodeTemplate, "/WorldAxes": rootAxesNode },
           labelVisibleFromName: {},
-<<<<<<< HEAD
-          lightEnabled: true,
-          fpEnvironmentMap: "hdri/default.hdr",
-=======
           enableDefaultLights: true,
           environmentMap: {
             type: "EnvironmentMapMessage",
@@ -65,7 +61,6 @@
             environment_intensity: 1,
             environment_rotation: [0, 0, 0],
           },
->>>>>>> b780d90e
           setClickable: (name, clickable) =>
             set((state) => {
               const node = state.nodeFromName[name];
