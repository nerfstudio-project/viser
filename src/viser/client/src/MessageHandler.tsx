--- conflicted
+++ resolved
@@ -176,216 +176,6 @@
         return;
       }
 
-<<<<<<< HEAD
-      // Add a coordinate frame.
-      case "FrameMessage": {
-        addSceneNodeMakeParents(
-          new SceneNode<THREE.Group>(message.name, (ref) => (
-            <CoordinateFrame
-              ref={ref}
-              showAxes={message.show_axes}
-              axesLength={message.axes_length}
-              axesRadius={message.axes_radius}
-              originRadius={message.origin_radius}
-            />
-          )),
-        );
-        return;
-      }
-
-      // Add axes to visualize.
-      case "BatchedAxesMessage": {
-        addSceneNodeMakeParents(
-          new SceneNode<THREE.Group>(
-            message.name,
-            (ref) => (
-              // Minor naming discrepancy: I think "batched" will be clearer to
-              // folks on the Python side, but instanced is somewhat more
-              // precise.
-              <InstancedAxes
-                ref={ref}
-                wxyzsBatched={
-                  new Float32Array(
-                    message.wxyzs_batched.buffer.slice(
-                      message.wxyzs_batched.byteOffset,
-                      message.wxyzs_batched.byteOffset +
-                        message.wxyzs_batched.byteLength,
-                    ),
-                  )
-                }
-                positionsBatched={
-                  new Float32Array(
-                    message.positions_batched.buffer.slice(
-                      message.positions_batched.byteOffset,
-                      message.positions_batched.byteOffset +
-                        message.positions_batched.byteLength,
-                    ),
-                  )
-                }
-                axes_length={message.axes_length}
-                axes_radius={message.axes_radius}
-              />
-            ),
-            undefined,
-            undefined,
-            undefined,
-            // Compute click instance index from instance ID. Each visualized
-            // frame has 1 instance for each of 3 line segments.
-            (instanceId) => Math.floor(instanceId! / 3),
-          ),
-        );
-        return;
-      }
-
-      case "GridMessage": {
-        addSceneNodeMakeParents(
-          new SceneNode<THREE.Group>(message.name, (ref) => (
-            <group ref={ref}>
-              <Grid
-                args={[
-                  message.width,
-                  message.height,
-                  message.width_segments,
-                  message.height_segments,
-                ]}
-                side={THREE.DoubleSide}
-                cellColor={message.cell_color}
-                cellThickness={message.cell_thickness}
-                cellSize={message.cell_size}
-                sectionColor={message.section_color}
-                sectionThickness={message.section_thickness}
-                sectionSize={message.section_size}
-                rotation={
-                  // There's redundancy here when we set the side to
-                  // THREE.DoubleSide, where xy and yx should be the same.
-                  //
-                  // But it makes sense to keep this parameterization because
-                  // specifying planes by xy seems more natural than the normal
-                  // direction (z, +z, or -z), and it opens the possibility of
-                  // rendering only FrontSide or BackSide grids in the future.
-                  //
-                  // If we add support for FrontSide or BackSide, we should
-                  // double-check that the normal directions from each of these
-                  // rotations match the right-hand rule!
-                  message.plane == "xz"
-                    ? new THREE.Euler(0.0, 0.0, 0.0)
-                    : message.plane == "xy"
-                    ? new THREE.Euler(Math.PI / 2.0, 0.0, 0.0)
-                    : message.plane == "yx"
-                    ? new THREE.Euler(0.0, Math.PI / 2.0, Math.PI / 2.0)
-                    : message.plane == "yz"
-                    ? new THREE.Euler(0.0, 0.0, Math.PI / 2.0)
-                    : message.plane == "zx"
-                    ? new THREE.Euler(0.0, Math.PI / 2.0, 0.0)
-                    : message.plane == "zy"
-                    ? new THREE.Euler(-Math.PI / 2.0, 0.0, -Math.PI / 2.0)
-                    : undefined
-                }
-              />
-            </group>
-          )),
-        );
-        return;
-      }
-
-      // Add a directional light
-      case "DirectionalLightMessage": {
-        addSceneNodeMakeParents(
-          new SceneNode<THREE.DirectionalLight>(message.name, (ref) => (
-            <directionalLight
-              ref={ref}
-              position={message.position}
-              intensity={message.intensity}
-              color={message.color}
-            />
-          )),
-        );
-        return;
-      }
-
-      // Add an ambient light
-      case "AmbientLightMessage": {
-        addSceneNodeMakeParents(
-          new SceneNode<THREE.AmbientLight>(message.name, (ref) => (
-            <ambientLight
-              ref={ref}
-              intensity={message.intensity}
-              color={message.color}
-            />
-          )),
-        );
-        return;
-      }
-
-      // Add a hemisphere light
-      case "HemisphereLightMessage": {
-        addSceneNodeMakeParents(
-          new SceneNode<THREE.HemisphereLight>(message.name, (ref) => (
-            <hemisphereLight
-              ref={ref}
-              position={message.position}
-              intensity={message.intensity}
-              color={message.skyColor}
-              groundColor={message.groundColor}
-            />
-          )),
-        );
-        return;
-      }
-
-      // Add a point light
-      case "PointLightMessage": {
-        addSceneNodeMakeParents(
-          new SceneNode<THREE.PointLight>(message.name, (ref) => (
-            <pointLight
-              ref={ref}
-              position={message.position}
-              intensity={message.intensity}
-              color={message.color}
-              distance={message.distance}
-              decay={message.decay}
-            />
-          )),
-        );
-        return;
-      }
-      // Add a rectangular area light
-      case "RectAreaLightMessage": {
-        addSceneNodeMakeParents(
-          new SceneNode<THREE.RectAreaLight>(message.name, (ref) => (
-            <rectAreaLight
-              ref={ref}
-              position={message.position}
-              intensity={message.intensity}
-              color={message.color}
-              width={message.width}
-              height={message.height}
-              power={message.power}
-            />
-          )),
-        );
-        return;
-      }
-
-      // Add a spot light
-      case "SpotLightMessage": {
-        addSceneNodeMakeParents(
-          new SceneNode<THREE.SpotLight>(message.name, (ref) => (
-            <spotLight
-              ref={ref}
-              position={message.position}
-              intensity={message.intensity}
-              color={message.color}
-              distance={message.distance}
-              angle={message.angle}
-              penumbra={message.penumbra}
-              decay={message.decay}
-            />
-          )),
-        );
-        return;
-      }
-
       // Add an environment map
       case "EnvironmentMapMessage": {
         viewer.useSceneTree.setState({ environmentMap: message });
@@ -398,33 +188,6 @@
         return;
       }
 
-      // Add a point cloud.
-      case "PointCloudMessage": {
-        addSceneNodeMakeParents(
-          new SceneNode<THREE.Points>(message.name, (ref) => (
-            <PointCloud
-              ref={ref}
-              pointSize={message.point_size}
-              pointBallNorm={message.point_ball_norm}
-              points={
-                new Float32Array(
-                  message.points.buffer.slice(
-                    message.points.byteOffset,
-                    message.points.byteOffset + message.points.byteLength,
-                  ),
-                )
-              }
-              colors={new Float32Array(message.colors).map(
-                (val) => val / 255.0,
-              )}
-            />
-          )),
-        );
-        return;
-      }
-
-=======
->>>>>>> 54a94d93
       case "GuiModalMessage": {
         addModal(message);
         return;
