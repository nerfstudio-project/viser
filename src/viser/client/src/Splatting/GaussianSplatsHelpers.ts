--- conflicted
+++ resolved
@@ -15,14 +15,8 @@
     depthTest: true,
     depthWrite: false,
     transparent: true,
-<<<<<<< HEAD
-    textureBuffer: null,
-    shTextureBuffer: null,
-    textureT_camera_groups: null,
-=======
     textureBuffer: null as THREE.DataTexture | null,
     textureT_camera_groups: null as THREE.DataTexture | null,
->>>>>>> 5322ee53
     transitionInState: 0.0,
   },
   `precision highp usampler2D; // Most important: ints must be 32-bit.
@@ -363,7 +357,6 @@
   textureT_camera_groups.internalFormat = "RGBA32F";
   textureT_camera_groups.needsUpdate = true;
 
-<<<<<<< HEAD
   // Values taken from PR https://github.com/nerfstudio-project/viser/pull/286/files
   // WIDTH AND HEIGHT ARE MEASURED IN TEXELS
   // As 48 x float16 = 96 bytes and each texel is 4 uint32s = 16 bytes
@@ -382,21 +375,11 @@
   shTextureBuffer.internalFormat = "RGBA32UI";
   shTextureBuffer.needsUpdate = true;
 
-  const material = new GaussianSplatMaterial({
-    // @ts-ignore
-    textureBuffer: textureBuffer,
-    shTextureBuffer: shTextureBuffer,
-    textureT_camera_groups: textureT_camera_groups,
-    numGaussians: 0,
-    transitionInState: 0.0,
-  });
-=======
   const material = new GaussianSplatMaterial();
   material.textureBuffer = textureBuffer;
   material.textureT_camera_groups = textureT_camera_groups;
   material.numGaussians = numGaussians;
   material.focal = [640, 480];
->>>>>>> 5322ee53
 
   return {
     geometry,
