--- conflicted
+++ resolved
@@ -7,27 +7,7 @@
 import { ViewerContext } from "../App";
 import { MantineThemeOverride } from "@mantine/core";
 
-<<<<<<< HEAD
-export type GuiConfig =
-  | Messages.GuiAddButtonMessage
-  | Messages.GuiAddUploadButtonMessage
-  | Messages.GuiAddCheckboxMessage
-  | Messages.GuiAddDropdownMessage
-  | Messages.GuiAddFolderMessage
-  | Messages.GuiAddTabGroupMessage
-  | Messages.GuiAddNumberMessage
-  | Messages.GuiAddRgbMessage
-  | Messages.GuiAddRgbaMessage
-  | Messages.GuiAddSliderMessage
-  | Messages.GuiAddMultiSliderMessage
-  | Messages.GuiAddButtonGroupMessage
-  | Messages.GuiAddTextMessage
-  | Messages.GuiAddVector2Message
-  | Messages.GuiAddVector3Message
-  | Messages.GuiAddMarkdownMessage;
-=======
 export type GuiConfig = Messages.GuiAddComponentMessage;
->>>>>>> 2ec40b99
 
 export function isGuiConfig(message: Messages.Message): message is GuiConfig {
   return message.type.startsWith("GuiAdd");
@@ -46,11 +26,6 @@
   modals: Messages.GuiModalMessage[];
   guiOrderFromId: { [id: string]: number };
   guiConfigFromId: { [id: string]: GuiConfig };
-<<<<<<< HEAD
-  guiValueFromId: { [id: string]: any };
-  guiAttributeFromId: {
-    [id: string]: { visible?: boolean; disabled?: boolean } | undefined;
-  };
   uploadsInProgress: {
     [id: string]: {
       notificationId: string;
@@ -59,8 +34,6 @@
       filename: string;
     };
   };
-=======
->>>>>>> 2ec40b99
 }
 
 interface GuiActions {
@@ -100,12 +73,7 @@
   modals: [],
   guiOrderFromId: {},
   guiConfigFromId: {},
-<<<<<<< HEAD
-  guiValueFromId: {},
-  guiAttributeFromId: {},
   uploadsInProgress: {},
-=======
->>>>>>> 2ec40b99
 };
 
 export function computeRelativeLuminance(color: string) {
@@ -168,7 +136,6 @@
             state.guiOrderFromId = {};
             state.guiConfigFromId = {};
           }),
-<<<<<<< HEAD
         updateUploadState: (state) =>
           set((globalState) => {
             const { componentId, ...rest } = state;
@@ -177,7 +144,6 @@
               ...rest,
             };
           }),
-=======
         updateGuiProps: (id, updates) => {
           set((state) => {
             const config = state.guiConfigFromId[id];
@@ -200,7 +166,6 @@
             } as GuiConfig;
           });
         },
->>>>>>> 2ec40b99
       })),
     ),
   )[0];
