// @refresh reset
import "@mantine/core/styles.css";
import "@mantine/notifications/styles.css";
import "./App.css";

import { Notifications } from "@mantine/notifications";

import {
  CameraControls,
  Environment,
  PerformanceMonitor,
  Stats,
} from "@react-three/drei";
import * as THREE from "three";
import { Canvas, useThree, useFrame } from "@react-three/fiber";

import { SynchronizedCameraControls } from "./CameraControls";
import {
  Anchor,
  Box,
  ColorSchemeScript,
  Image,
  MantineProvider,
  Modal,
  Tooltip,
  createTheme,
  useMantineTheme,
} from "@mantine/core";
import React, { useEffect } from "react";
import { SceneNodeThreeObject, UseSceneTree } from "./SceneTree";

import "./index.css";

import ControlPanel from "./ControlPanel/ControlPanel";
import { UseGui, useGuiState } from "./ControlPanel/GuiState";
import { searchParamKey } from "./SearchParamsUtils";
import { WebsocketMessageProducer } from "./WebsocketInterface";
import { Titlebar } from "./Titlebar";
import { ViserModal } from "./Modal";
import { useSceneTreeState } from "./SceneTreeState";
import { GetRenderRequestMessage, Message } from "./WebsocketMessages";
import { useThrottledMessageSender } from "./WebsocketFunctions";
import { useDisclosure } from "@mantine/hooks";
import { rayToViserCoords } from "./WorldTransformUtils";
import { ndcFromPointerXy, opencvXyFromPointerXy } from "./ClickUtils";
import { theme } from "./AppTheme";
import { FrameSynchronizedMessageHandler } from "./MessageHandler";
import { PlaybackFromFile } from "./FilePlayback";
import { SplatRenderContext } from "./Splatting/GaussianSplats";
import { BrowserWarning } from "./BrowserWarning";

export type ViewerContextContents = {
  messageSource: "websocket" | "file_playback";
  // Zustand hooks.
  useSceneTree: UseSceneTree;
  useGui: UseGui;
  // Useful references.
  // TODO: there's really no reason these all need to be their own ref objects.
  // We could have just one ref to a global mutable struct.
  sendMessageRef: React.MutableRefObject<(message: Message) => void>;
  canvasRef: React.MutableRefObject<HTMLCanvasElement | null>;
  sceneRef: React.MutableRefObject<THREE.Scene | null>;
  cameraRef: React.MutableRefObject<THREE.PerspectiveCamera | null>;
  backgroundMaterialRef: React.MutableRefObject<THREE.ShaderMaterial | null>;
  cameraControlRef: React.MutableRefObject<CameraControls | null>;
  sendCameraRef: React.MutableRefObject<(() => void) | null>;
  resetCameraViewRef: React.MutableRefObject<(() => void) | null>;
  // Scene node attributes.
  // This is intentionally placed outside of the Zustand state to reduce overhead.
  nodeAttributesFromName: React.MutableRefObject<{
    [name: string]:
      | undefined
      | {
          poseUpdateState?: "updated" | "needsUpdate" | "waitForMakeObject";
          wxyz?: [number, number, number, number];
          position?: [number, number, number];
          visibility?: boolean; // Visibility state from the server.
          overrideVisibility?: boolean; // Override from the GUI.
        };
  }>;
  nodeRefFromName: React.MutableRefObject<{
    [name: string]: undefined | THREE.Object3D;
  }>;
  messageQueueRef: React.MutableRefObject<Message[]>;
  // Requested a render.
  getRenderRequestState: React.MutableRefObject<
    "ready" | "triggered" | "pause" | "in_progress"
  >;
  getRenderRequest: React.MutableRefObject<null | GetRenderRequestMessage>;
  // Track click drag events.
  scenePointerInfo: React.MutableRefObject<{
    enabled: false | "click" | "rect-select"; // Enable box events.
    dragStart: [number, number]; // First mouse position.
    dragEnd: [number, number]; // Final mouse position.
    isDragging: boolean;
  }>;
  // 2D canvas for drawing -- can be used to give feedback on cursor movement, or more.
  canvas2dRef: React.MutableRefObject<HTMLCanvasElement | null>;
  // Poses for bones in skinned meshes.
  skinnedMeshState: React.MutableRefObject<{
    [name: string]: {
      initialized: boolean;
      poses: {
        wxyz: [number, number, number, number];
        position: [number, number, number];
      }[];
    };
  }>;
};
export const ViewerContext = React.createContext<null | ViewerContextContents>(
  null,
);

THREE.ColorManagement.enabled = true;

function ViewerRoot() {
  // What websocket server should we connect to?
  function getDefaultServerFromUrl() {
    // https://localhost:8080/ => ws://localhost:8080
    // https://localhost:8080/?server=some_url => ws://localhost:8080
    let server = window.location.href;
    server = server.replace("http://", "ws://");
    server = server.replace("https://", "wss://");
    server = server.split("?")[0];
    if (server.endsWith("/")) server = server.slice(0, -1);
    return server;
  }
  const servers = new URLSearchParams(window.location.search).getAll(
    searchParamKey,
  );
  const initialServer =
    servers.length >= 1 ? servers[0] : getDefaultServerFromUrl();

  // Playback mode for embedding viser.
  const searchParams = new URLSearchParams(window.location.search);
  const playbackPath = searchParams.get("playbackPath");
  const darkMode = searchParams.get("darkMode") !== null;
  const showStats = searchParams.get("showStats") !== null;

  // Values that can be globally accessed by components in a viewer.
  const nodeRefFromName = React.useRef<{
    [name: string]: undefined | THREE.Object3D;
  }>({});
  const viewer: ViewerContextContents = {
    messageSource: playbackPath === null ? "websocket" : "file_playback",
    useSceneTree: useSceneTreeState(nodeRefFromName),
    useGui: useGuiState(initialServer),
    sendMessageRef: React.useRef(
      playbackPath == null
        ? (message) =>
            console.log(
              `Tried to send ${message.type} but websocket is not connected!`,
            )
        : () => null,
    ),
    canvasRef: React.useRef(null),
    sceneRef: React.useRef(null),
    cameraRef: React.useRef(null),
    backgroundMaterialRef: React.useRef(null),
    cameraControlRef: React.useRef(null),
    sendCameraRef: React.useRef(null),
    resetCameraViewRef: React.useRef(null),
    // Scene node attributes that aren't placed in the zustand state for performance reasons.
    nodeAttributesFromName: React.useRef({
      "": {
        wxyz: (() => {
          const quat = new THREE.Quaternion().setFromEuler(
            new THREE.Euler(Math.PI / 2, Math.PI, -Math.PI / 2),
          );
          return [quat.w, quat.x, quat.y, quat.z];
        })(),
      },
    }),
    nodeRefFromName: nodeRefFromName,
    messageQueueRef: React.useRef([]),
    getRenderRequestState: React.useRef("ready"),
    getRenderRequest: React.useRef(null),
    scenePointerInfo: React.useRef({
      enabled: false,
      dragStart: [0, 0],
      dragEnd: [0, 0],
      isDragging: false,
    }),
    canvas2dRef: React.useRef(null),
    skinnedMeshState: React.useRef({}),
  };

  // Set dark default if specified in URL.
  if (darkMode) viewer.useGui.getState().theme.dark_mode = darkMode;

  return (
    <ViewerContext.Provider value={viewer}>
      <ViewerContents>
        {viewer.messageSource === "websocket" ? (
          <WebsocketMessageProducer />
        ) : null}
        {viewer.messageSource === "file_playback" ? (
          <PlaybackFromFile fileUrl={playbackPath!} />
        ) : null}
        {showStats ? <Stats className="stats-panel" /> : null}
      </ViewerContents>
    </ViewerContext.Provider>
  );
}

function ViewerContents({ children }: { children: React.ReactNode }) {
  const viewer = React.useContext(ViewerContext)!;
  const darkMode = viewer.useGui((state) => state.theme.dark_mode);
  const colors = viewer.useGui((state) => state.theme.colors);
  const controlLayout = viewer.useGui((state) => state.theme.control_layout);
  return (
    <>
      <ColorSchemeScript forceColorScheme={darkMode ? "dark" : "light"} />
      <MantineProvider
        theme={createTheme({
          ...theme,
          ...(colors === null
            ? {}
            : { colors: { custom: colors }, primaryColor: "custom" }),
        })}
        forceColorScheme={darkMode ? "dark" : "light"}
      >
        {children}
        <Notifications
          position="top-left"
          limit={10}
          containerWidth="20em"
          styles={{
            root: {
              boxShadow: "0.1em 0 1em 0 rgba(0,0,0,0.1) !important",
            },
          }}
        />
        <BrowserWarning />
        <ViserModal />
        <Box
          style={{
            width: "100%",
            height: "100%",
            // We use flex display for the titlebar layout.
            display: "flex",
            position: "relative",
            flexDirection: "column",
          }}
        >
          <Titlebar />
          <Box
            style={{
              // Put the canvas and control panel side-by-side.
              width: "100%",
              position: "relative",
              flexGrow: 1,
              overflow: "hidden",
              display: "flex",
            }}
          >
            <Box
              style={(theme) => ({
                backgroundColor: darkMode ? theme.colors.dark[9] : "#fff",
                flexGrow: 1,
                overflow: "hidden",
                height: "100%",
              })}
            >
              <Viewer2DCanvas />
              <ViewerCanvas>
                <FrameSynchronizedMessageHandler />
              </ViewerCanvas>
              {viewer.useGui((state) => state.theme.show_logo) &&
              viewer.messageSource == "websocket" ? (
                <ViserLogo />
              ) : null}
            </Box>
            {viewer.messageSource == "websocket" ? (
              <ControlPanel control_layout={controlLayout} />
            ) : null}
          </Box>
        </Box>
      </MantineProvider>
    </>
  );
}

function ViewerCanvas({ children }: { children: React.ReactNode }) {
  const viewer = React.useContext(ViewerContext)!;
  const sendClickThrottled = useThrottledMessageSender(20);
  const theme = useMantineTheme();

  return (
    <Canvas
      camera={{ position: [-3.0, 3.0, -3.0], near: 0.05 }}
      gl={{ preserveDrawingBuffer: true }}
      style={{
        position: "relative",
        zIndex: 0,
        width: "100%",
        height: "100%",
      }}
      ref={viewer.canvasRef}
      // Handle scene click events (onPointerDown, onPointerMove, onPointerUp)
      onPointerDown={(e) => {
        const pointerInfo = viewer.scenePointerInfo.current!;

        // Only handle pointer events if enabled.
        if (pointerInfo.enabled === false) return;

        // Keep track of the first click position.
        const canvasBbox = viewer.canvasRef.current!.getBoundingClientRect();
        pointerInfo.dragStart = [
          e.clientX - canvasBbox.left,
          e.clientY - canvasBbox.top,
        ];
        pointerInfo.dragEnd = pointerInfo.dragStart;

        // Check if pointer position is in bounds.
        if (ndcFromPointerXy(viewer, pointerInfo.dragEnd) === null) return;

        // Only allow one drag event at a time.
        if (pointerInfo.isDragging) return;
        pointerInfo.isDragging = true;

        // Disable camera controls -- we don't want the camera to move while we're dragging.
        viewer.cameraControlRef.current!.enabled = false;

        const ctx = viewer.canvas2dRef.current!.getContext("2d")!;
        ctx.clearRect(0, 0, ctx.canvas.width, ctx.canvas.height);
      }}
      onPointerMove={(e) => {
        const pointerInfo = viewer.scenePointerInfo.current!;

        // Only handle if click events are enabled, and if pointer is down (i.e., dragging).
        if (pointerInfo.enabled === false || !pointerInfo.isDragging) return;

        // Check if pointer position is in boudns.
        const canvasBbox = viewer.canvasRef.current!.getBoundingClientRect();
        const pointerXy: [number, number] = [
          e.clientX - canvasBbox.left,
          e.clientY - canvasBbox.top,
        ];
        if (ndcFromPointerXy(viewer, pointerXy) === null) return;

        // Check if mouse position has changed sufficiently from last position.
        // Uses 3px as a threshood, similar to drag detection in
        // `SceneNodeClickMessage` from `SceneTree.tsx`.
        pointerInfo.dragEnd = pointerXy;
        if (
          Math.abs(pointerInfo.dragEnd[0] - pointerInfo.dragStart[0]) <= 3 &&
          Math.abs(pointerInfo.dragEnd[1] - pointerInfo.dragStart[1]) <= 3
        )
          return;

        // If we're listening for scene box events, draw the box on the 2D canvas for user feedback.
        if (pointerInfo.enabled === "rect-select") {
          const ctx = viewer.canvas2dRef.current!.getContext("2d")!;
          ctx.clearRect(0, 0, ctx.canvas.width, ctx.canvas.height);
          ctx.beginPath();
          ctx.fillStyle = theme.primaryColor;
          ctx.strokeStyle = "blue";
          ctx.globalAlpha = 0.2;
          ctx.fillRect(
            pointerInfo.dragStart[0],
            pointerInfo.dragStart[1],
            pointerInfo.dragEnd[0] - pointerInfo.dragStart[0],
            pointerInfo.dragEnd[1] - pointerInfo.dragStart[1],
          );
          ctx.globalAlpha = 1.0;
          ctx.stroke();
        }
      }}
      onPointerUp={() => {
        const pointerInfo = viewer.scenePointerInfo.current!;

        // Re-enable camera controls! Was disabled in `onPointerDown`, to allow
        // for mouse drag w/o camera movement.
        viewer.cameraControlRef.current!.enabled = true;

        // Only handle if click events are enabled, and if pointer was down (i.e., dragging).
        if (pointerInfo.enabled === false || !pointerInfo.isDragging) return;

        const ctx = viewer.canvas2dRef.current!.getContext("2d")!;
        ctx.clearRect(0, 0, ctx.canvas.width, ctx.canvas.height);

        // If there's only one pointer, send a click message.
        // The message will return origin/direction lists of length 1.
        if (pointerInfo.enabled === "click") {
          const raycaster = new THREE.Raycaster();

          // Raycaster expects NDC coordinates, so we convert the click event to NDC.
          const mouseVector = ndcFromPointerXy(viewer, pointerInfo.dragEnd);
          if (mouseVector === null) return;
          raycaster.setFromCamera(mouseVector, viewer.cameraRef.current!);
          const ray = rayToViserCoords(viewer, raycaster.ray);

          // Send OpenCV image coordinates to the server (normalized).
          const mouseVectorOpenCV = opencvXyFromPointerXy(
            viewer,
            pointerInfo.dragEnd,
          );

          sendClickThrottled({
            type: "ScenePointerMessage",
            event_type: "click",
            ray_origin: [ray.origin.x, ray.origin.y, ray.origin.z],
            ray_direction: [ray.direction.x, ray.direction.y, ray.direction.z],
            screen_pos: [[mouseVectorOpenCV.x, mouseVectorOpenCV.y]],
          });
        } else if (pointerInfo.enabled === "rect-select") {
          // If the ScenePointerEvent had mouse drag movement, we will send a "box" message:
          // Use the first and last mouse positions to create a box.
          // Again, click should be in openCV image coordinates (normalized).
          const firstMouseVector = opencvXyFromPointerXy(
            viewer,
            pointerInfo.dragStart,
          );
          const lastMouseVector = opencvXyFromPointerXy(
            viewer,
            pointerInfo.dragEnd,
          );

          const x_min = Math.min(firstMouseVector.x, lastMouseVector.x);
          const x_max = Math.max(firstMouseVector.x, lastMouseVector.x);
          const y_min = Math.min(firstMouseVector.y, lastMouseVector.y);
          const y_max = Math.max(firstMouseVector.y, lastMouseVector.y);

          // Send the upper-left and lower-right corners of the box.
          const screenBoxList: [number, number][] = [
            [x_min, y_min],
            [x_max, y_max],
          ];

          sendClickThrottled({
            type: "ScenePointerMessage",
            event_type: "rect-select",
            ray_origin: null,
            ray_direction: null,
            screen_pos: screenBoxList,
          });
        }

        // Release drag lock.
        pointerInfo.isDragging = false;
      }}
    >
      {children}
      <BackgroundImage />
      <AdaptiveDpr />
      <SceneContextSetter />
      <SynchronizedCameraControls />
      <SplatRenderContext>
        <SceneNodeThreeObject name="" parent={null} />
      </SplatRenderContext>
      <DefaultLights />
    </Canvas>
  );
}

function DefaultLights() {
  const viewer = React.useContext(ViewerContext)!;
<<<<<<< HEAD
  const lightsEnabled = viewer.useSceneTree((state) => state.lightEnabled);
  const fpEnvironmentMap = viewer.useSceneTree((state) => state.fpEnvironmentMap);

  if (lightsEnabled) {
    if (fpEnvironmentMap == null) {
      return (
        <> 
        <directionalLight color={0x0000ff} intensity={1.0} position={[0, 1, 0]} />
        <directionalLight color={0x00ff00} intensity={0.2} position={[0, -1, 0]} />
        </>
      ) ;
    } else {
      return (
        <>
        <Environment files={fpEnvironmentMap} /> 
        <directionalLight color={0x0000ff} intensity={1.0} position={[0, 1, 0]} />
        <directionalLight color={0x00ff00} intensity={0.2} position={[0, -1, 0]} />
        </>
      ) ;
    }
  } else {
    if (fpEnvironmentMap != null && fpEnvironmentMap != "hdri/default.hdr") { //user specified light
      return (
        <Environment files={fpEnvironmentMap} />
      )
    }
    return <></>
  }
  
=======
  const enableDefaultLights = viewer.useSceneTree(
    (state) => state.enableDefaultLights,
  );
  const environmentMap = viewer.useSceneTree((state) => state.environmentMap);

  let envMapNode;
  if (environmentMap.hdri === null) {
    envMapNode = null;
  } else {
    const presetsObj = {
      apartment: "lebombo_1k.hdr",
      city: "potsdamer_platz_1k.hdr",
      dawn: "kiara_1_dawn_1k.hdr",
      forest: "forest_slope_1k.hdr",
      lobby: "st_fagans_interior_1k.hdr",
      night: "dikhololo_night_1k.hdr",
      park: "rooitou_park_1k.hdr",
      studio: "studio_small_03_1k.hdr",
      sunset: "venice_sunset_1k.hdr",
      warehouse: "empty_warehouse_01_1k.hdr",
    };
    envMapNode = (
      <Environment
        files={`hdri/${presetsObj[environmentMap.hdri]}`}
        background={environmentMap.background}
        backgroundBlurriness={environmentMap.background_blurriness}
        backgroundIntensity={environmentMap.background_intensity}
        backgroundRotation={environmentMap.background_rotation}
        environmentIntensity={environmentMap.environment_intensity}
        environmentRotation={environmentMap.environment_rotation}
      />
    );
  }
  if (enableDefaultLights)
    return (
      <>
        {envMapNode}
        <directionalLight
          color={0x0000ff}
          intensity={1.0}
          position={[0, 1, 0]}
        />
        <directionalLight
          color={0x00ff00}
          intensity={0.2}
          position={[0, -1, 0]}
        />
      </>
    );
  else return envMapNode;
>>>>>>> b780d90e
}

function AdaptiveDpr() {
  const setDpr = useThree((state) => state.setDpr);
  return (
    <PerformanceMonitor
      factor={1.0}
      ms={100}
      iterations={5}
      step={0.1}
      bounds={(refreshrate) => {
        const max = Math.min(refreshrate * 0.9, 85);
        const min = Math.max(max * 0.5, 38);
        return [min, max];
      }}
      onChange={({ factor, fps, refreshrate }) => {
        const dpr = window.devicePixelRatio * (0.2 + 0.8 * factor);
        console.log(
          `[Performance] Setting DPR to ${dpr}; FPS=${fps}/${refreshrate}`,
        );
        setDpr(dpr);
      }}
    />
  );
}

/* HTML Canvas, for drawing 2D. */
function Viewer2DCanvas() {
  const viewer = React.useContext(ViewerContext)!;
  useEffect(() => {
    // Create a resize observer to resize the CSS canvas when the window is resized.
    const resizeObserver = new ResizeObserver((entries) => {
      const { width, height } = entries[0].contentRect;
      canvas.width = width;
      canvas.height = height;
    });

    // Observe the canvas.
    const canvas = viewer.canvas2dRef.current!;
    resizeObserver.observe(canvas);

    // Cleanup
    return () => resizeObserver.disconnect();
  });
  return (
    <canvas
      ref={viewer.canvas2dRef}
      style={{
        position: "absolute",
        zIndex: 1,
        width: "100%",
        height: "100%",
        pointerEvents: "none",
      }}
    />
  );
}

/* Background image with support for depth compositing. */
function BackgroundImage() {
  // Create a fragment shader that composites depth using depth and rgb
  const vertShader = `
  varying vec2 vUv;

  void main() {
    vUv = uv;
    gl_Position = projectionMatrix * modelViewMatrix * vec4(position, 1.0);
  }
  `.trim();
  const fragShader = `
  #include <packing>
  precision highp float;
  precision highp int;

  varying vec2 vUv;
  uniform sampler2D colorMap;
  uniform sampler2D depthMap;
  uniform float cameraNear;
  uniform float cameraFar;
  uniform bool enabled;
  uniform bool hasDepth;

  float readDepth(sampler2D depthMap, vec2 coord) {
    vec4 rgbPacked = texture(depthMap, coord);

    // For the k-th channel, coefficients are calculated as: 255 * 1e-5 * 2^(8 * k).
    // Note that: [0, 255] channels are scaled to [0, 1], and we multiply by 1e5 on the server side.
    float depth = rgbPacked.r * 0.00255 + rgbPacked.g * 0.6528 + rgbPacked.b * 167.1168;
    return depth;
  }

  void main() {
    if (!enabled) {
      // discard the pixel if we're not enabled
      discard;
    }
    vec4 color = texture(colorMap, vUv);
    gl_FragColor = vec4(color.rgb, 1.0);

    float bufDepth;
    if(hasDepth){
      float depth = readDepth(depthMap, vUv);
      bufDepth = viewZToPerspectiveDepth(-depth, cameraNear, cameraFar);
    } else {
      // If no depth enabled, set depth to 1.0 (infinity) to treat it like a background image.
      bufDepth = 1.0;
    }
    gl_FragDepth = bufDepth;
  }`.trim();
  // initialize the rgb texture with all white and depth at infinity
  const backgroundMaterial = new THREE.ShaderMaterial({
    fragmentShader: fragShader,
    vertexShader: vertShader,
    uniforms: {
      enabled: { value: false },
      depthMap: { value: null },
      colorMap: { value: null },
      cameraNear: { value: null },
      cameraFar: { value: null },
      hasDepth: { value: false },
    },
  });
  const { backgroundMaterialRef } = React.useContext(ViewerContext)!;
  backgroundMaterialRef.current = backgroundMaterial;
  const backgroundMesh = React.useRef<THREE.Mesh>(null);
  useFrame(({ camera }) => {
    // Logic ahead relies on perspective camera assumption.
    if (!(camera instanceof THREE.PerspectiveCamera)) {
      console.error(
        "Camera is not a perspective camera, cannot render background image",
      );
      return;
    }

    // Update the position of the mesh based on the camera position.
    const lookdir = camera.getWorldDirection(new THREE.Vector3());
    backgroundMesh.current!.position.set(
      camera.position.x,
      camera.position.y,
      camera.position.z,
    );
    backgroundMesh.current!.position.addScaledVector(lookdir, 1.0);
    backgroundMesh.current!.quaternion.copy(camera.quaternion);

    // Resize the mesh based on focal length.
    const f = camera.getFocalLength();
    backgroundMesh.current!.scale.set(
      camera.getFilmWidth() / f,
      camera.getFilmHeight() / f,
      1.0,
    );

    // Set near/far uniforms.
    backgroundMaterial.uniforms.cameraNear.value = camera.near;
    backgroundMaterial.uniforms.cameraFar.value = camera.far;
  });

  return (
    <mesh
      ref={backgroundMesh}
      material={backgroundMaterial}
      matrixWorldAutoUpdate={false}
    >
      <planeGeometry attach="geometry" args={[1, 1]} />
    </mesh>
  );
}

/** Component for helping us set the scene reference. */
function SceneContextSetter() {
  const { sceneRef, cameraRef } = React.useContext(ViewerContext)!;
  sceneRef.current = useThree((state) => state.scene);
  cameraRef.current = useThree(
    (state) => state.camera as THREE.PerspectiveCamera,
  );
  return <></>;
}

export function Root() {
  return (
    <div
      style={{
        width: "100%",
        height: "100%",
        position: "relative",
        display: "flex",
        flexDirection: "column",
      }}
    >
      <ViewerRoot />
    </div>
  );
}

/** Logo. When clicked, opens an info modal. */
function ViserLogo() {
  const [aboutModalOpened, { open: openAbout, close: closeAbout }] =
    useDisclosure(false);
  return (
    <>
      <Tooltip label="About Viser">
        <Box
          style={{
            position: "absolute",
            bottom: "1em",
            left: "1em",
            cursor: "pointer",
          }}
          component="a"
          onClick={openAbout}
          title="About Viser"
        >
          <Image src="/logo.svg" style={{ width: "2.5em", height: "auto" }} />
        </Box>
      </Tooltip>
      <Modal
        opened={aboutModalOpened}
        onClose={closeAbout}
        withCloseButton={false}
        size="xl"
        ta="center"
      >
        <Box>
          <p>Viser is a 3D visualization toolkit developed at UC Berkeley.</p>
          <p>
            <Anchor
              href="https://github.com/nerfstudio-project/"
              target="_blank"
              fw="600"
              style={{ "&:focus": { outline: "none" } }}
            >
              Nerfstudio
            </Anchor>
            &nbsp;&nbsp;&bull;&nbsp;&nbsp;
            <Anchor
              href="https://github.com/nerfstudio-project/viser"
              target="_blank"
              fw="600"
              style={{ "&:focus": { outline: "none" } }}
            >
              GitHub
            </Anchor>
            &nbsp;&nbsp;&bull;&nbsp;&nbsp;
            <Anchor
              href="https://viser.studio/latest"
              target="_blank"
              fw="600"
              style={{ "&:focus": { outline: "none" } }}
            >
              Documentation
            </Anchor>
          </p>
        </Box>
      </Modal>
    </>
  );
}<|MERGE_RESOLUTION|>--- conflicted
+++ resolved
@@ -456,37 +456,6 @@
 
 function DefaultLights() {
   const viewer = React.useContext(ViewerContext)!;
-<<<<<<< HEAD
-  const lightsEnabled = viewer.useSceneTree((state) => state.lightEnabled);
-  const fpEnvironmentMap = viewer.useSceneTree((state) => state.fpEnvironmentMap);
-
-  if (lightsEnabled) {
-    if (fpEnvironmentMap == null) {
-      return (
-        <> 
-        <directionalLight color={0x0000ff} intensity={1.0} position={[0, 1, 0]} />
-        <directionalLight color={0x00ff00} intensity={0.2} position={[0, -1, 0]} />
-        </>
-      ) ;
-    } else {
-      return (
-        <>
-        <Environment files={fpEnvironmentMap} /> 
-        <directionalLight color={0x0000ff} intensity={1.0} position={[0, 1, 0]} />
-        <directionalLight color={0x00ff00} intensity={0.2} position={[0, -1, 0]} />
-        </>
-      ) ;
-    }
-  } else {
-    if (fpEnvironmentMap != null && fpEnvironmentMap != "hdri/default.hdr") { //user specified light
-      return (
-        <Environment files={fpEnvironmentMap} />
-      )
-    }
-    return <></>
-  }
-  
-=======
   const enableDefaultLights = viewer.useSceneTree(
     (state) => state.enableDefaultLights,
   );
@@ -537,7 +506,6 @@
       </>
     );
   else return envMapNode;
->>>>>>> b780d90e
 }
 
 function AdaptiveDpr() {
