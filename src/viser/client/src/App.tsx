--- conflicted
+++ resolved
@@ -288,7 +288,6 @@
   const viewer = React.useContext(ViewerContext)!;
   const sendClickThrottled = useThrottledMessageSender(20);
   const theme = useMantineTheme();
-  const { ref, inView } = useInView();
 
   // Make sure we don't re-mount the camera controls, since that will reset the camera position.
   const memoizedCameraControls = React.useMemo(
@@ -296,22 +295,12 @@
     [],
   );
 
-  // Make sure we don't re-mount the camera controls, since that will reset the camera position.
-  const memoizedCameraControls = React.useMemo(
-    () => <SynchronizedCameraControls />,
-    [],
-  );
-
   // We'll disable rendering if the canvas is not in view.
   const { ref: inViewRef, inView } = useInView();
 
   return (
     <div
-<<<<<<< HEAD
-      ref={ref}
-=======
       ref={inViewRef}
->>>>>>> 382f3973
       style={{
         position: "relative",
         zIndex: 0,
@@ -322,15 +311,8 @@
       <Canvas
         camera={{ position: [-3.0, 3.0, -3.0], near: 0.05 }}
         gl={{ preserveDrawingBuffer: true }}
-<<<<<<< HEAD
-        dpr={0.6 * window.devicePixelRatio}
-        style={{
-          position: "relative",
-          zIndex: 0,
-=======
         dpr={0.6 * window.devicePixelRatio /* Relaxed initial DPR. */}
         style={{
->>>>>>> 382f3973
           width: "100%",
           height: "100%",
         }}
@@ -352,7 +334,6 @@
 
           // Check if pointer position is in bounds.
           if (ndcFromPointerXy(viewer, pointerInfo.dragEnd) === null) return;
-<<<<<<< HEAD
 
           // Only allow one drag event at a time.
           if (pointerInfo.isDragging) return;
@@ -361,16 +342,6 @@
           // Disable camera controls -- we don't want the camera to move while we're dragging.
           viewer.cameraControlRef.current!.enabled = false;
 
-=======
-
-          // Only allow one drag event at a time.
-          if (pointerInfo.isDragging) return;
-          pointerInfo.isDragging = true;
-
-          // Disable camera controls -- we don't want the camera to move while we're dragging.
-          viewer.cameraControlRef.current!.enabled = false;
-
->>>>>>> 382f3973
           const ctx = viewer.canvas2dRef.current!.getContext("2d")!;
           ctx.clearRect(0, 0, ctx.canvas.width, ctx.canvas.height);
         }}
@@ -568,11 +539,7 @@
   const setDpr = useThree((state) => state.setDpr);
   return (
     <PerformanceMonitor
-<<<<<<< HEAD
       factor={0.5}
-=======
-      factor={0.6}
->>>>>>> 382f3973
       ms={100}
       iterations={5}
       step={0.2}
