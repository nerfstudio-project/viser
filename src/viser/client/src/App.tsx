// @refresh reset
import "@mantine/core/styles.css";
import "@mantine/notifications/styles.css";
import "./App.css";
import { useInView } from "react-intersection-observer";

import { Notifications } from "@mantine/notifications";

import { Environment, PerformanceMonitor, Stats } from "@react-three/drei";
import * as THREE from "three";
import { Canvas, useThree, useFrame } from "@react-three/fiber";

import { SynchronizedCameraControls } from "./CameraControls";
import {
  Anchor,
  Box,
  ColorSchemeScript,
  Image,
  MantineProvider,
  Modal,
  Tooltip,
  createTheme,
  useMantineTheme,
} from "@mantine/core";
import React, { useEffect } from "react";
import { SceneNodeThreeObject } from "./SceneTree";
import { ViewerContext, ViewerContextContents } from "./ViewerContext";

import "./index.css";

import ControlPanel from "./ControlPanel/ControlPanel";
import { useGuiState } from "./ControlPanel/GuiState";
import { searchParamKey } from "./SearchParamsUtils";
import { WebsocketMessageProducer } from "./WebsocketInterface";
import { Titlebar } from "./Titlebar";
import { ViserModal } from "./Modal";
import { useSceneTreeState } from "./SceneTreeState";
import { useThrottledMessageSender } from "./WebsocketFunctions";
import { useDisclosure } from "@mantine/hooks";
import { rayToViserCoords } from "./WorldTransformUtils";
import { ndcFromPointerXy, opencvXyFromPointerXy } from "./ClickUtils";
import { theme } from "./AppTheme";
import { FrameSynchronizedMessageHandler } from "./MessageHandler";
import { PlaybackFromFile } from "./FilePlayback";
import { SplatRenderContext } from "./Splatting/GaussianSplats";
import { BrowserWarning } from "./BrowserWarning";

THREE.ColorManagement.enabled = true;

function ViewerRoot() {
  // What websocket server should we connect to?
  function getDefaultServerFromUrl() {
    // https://localhost:8080/ => ws://localhost:8080
    // https://localhost:8080/?server=some_url => ws://localhost:8080
    let server = window.location.href;
    server = server.replace("http://", "ws://");
    server = server.replace("https://", "wss://");
    server = server.split("?")[0];
    if (server.endsWith("/")) server = server.slice(0, -1);
    return server;
  }
  const servers = new URLSearchParams(window.location.search).getAll(
    searchParamKey,
  );
  const initialServer =
    servers.length >= 1 ? servers[0] : getDefaultServerFromUrl();

  // Playback mode for embedding viser.
  const searchParams = new URLSearchParams(window.location.search);
  const playbackPath = searchParams.get("playbackPath");
  const darkMode = searchParams.get("darkMode") !== null;
  const showStats = searchParams.get("showStats") !== null;

  // Values that can be globally accessed by components in a viewer.
  const nodeRefFromName = React.useRef<{
    [name: string]: undefined | THREE.Object3D;
  }>({});
  const viewer: ViewerContextContents = {
    messageSource: playbackPath === null ? "websocket" : "file_playback",
    useSceneTree: useSceneTreeState(nodeRefFromName),
    useGui: useGuiState(initialServer),
    sendMessageRef: React.useRef(
      playbackPath == null
        ? (message) =>
            console.log(
              `Tried to send ${message.type} but websocket is not connected!`,
            )
        : () => null,
    ),
    canvasRef: React.useRef(null),
    sceneRef: React.useRef(null),
    cameraRef: React.useRef(null),
    backgroundMaterialRef: React.useRef(null),
    cameraControlRef: React.useRef(null),
    sendCameraRef: React.useRef(null),
    resetCameraViewRef: React.useRef(null),
    // Scene node attributes that aren't placed in the zustand state for performance reasons.
    nodeAttributesFromName: React.useRef({
      "": {
        wxyz: (() => {
          const quat = new THREE.Quaternion().setFromEuler(
            new THREE.Euler(Math.PI / 2, Math.PI, -Math.PI / 2),
          );
          return [quat.w, quat.x, quat.y, quat.z];
        })(),
      },
    }),
    nodeRefFromName: nodeRefFromName,
    messageQueueRef: React.useRef([]),
    getRenderRequestState: React.useRef("ready"),
    getRenderRequest: React.useRef(null),
    scenePointerInfo: React.useRef({
      enabled: false,
      dragStart: [0, 0],
      dragEnd: [0, 0],
      isDragging: false,
    }),
    canvas2dRef: React.useRef(null),
    skinnedMeshState: React.useRef({}),
  };

  // Set dark default if specified in URL.
  if (darkMode) viewer.useGui.getState().theme.dark_mode = darkMode;

  return (
    <ViewerContext.Provider value={viewer}>
      <ViewerContents>
        {viewer.messageSource === "websocket" ? (
          <WebsocketMessageProducer />
        ) : null}
        {viewer.messageSource === "file_playback" ? (
          <PlaybackFromFile fileUrl={playbackPath!} />
        ) : null}
        {showStats ? <Stats className="stats-panel" /> : null}
      </ViewerContents>
    </ViewerContext.Provider>
  );
}

function ViewerContents({ children }: { children: React.ReactNode }) {
  const viewer = React.useContext(ViewerContext)!;
  const darkMode = viewer.useGui((state) => state.theme.dark_mode);
  const colors = viewer.useGui((state) => state.theme.colors);
  const controlLayout = viewer.useGui((state) => state.theme.control_layout);
  return (
    <>
      <ColorSchemeScript forceColorScheme={darkMode ? "dark" : "light"} />
      <MantineProvider
        theme={createTheme({
          ...theme,
          ...(colors === null
            ? {}
            : { colors: { custom: colors }, primaryColor: "custom" }),
        })}
        forceColorScheme={darkMode ? "dark" : "light"}
      >
        {children}
        <Notifications
          position="top-left"
          limit={10}
          containerWidth="20em"
          styles={{
            root: {
              boxShadow: "0.1em 0 1em 0 rgba(0,0,0,0.1) !important",
            },
          }}
        />
        <BrowserWarning />
        <ViserModal />
        <Box
          style={{
            width: "100%",
            height: "100%",
            // We use flex display for the titlebar layout.
            display: "flex",
            position: "relative",
            flexDirection: "column",
          }}
        >
          <Titlebar />
          <Box
            style={{
              // Put the canvas and control panel side-by-side.
              width: "100%",
              position: "relative",
              flexGrow: 1,
              overflow: "hidden",
              display: "flex",
            }}
          >
            <Box
              style={(theme) => ({
                backgroundColor: darkMode ? theme.colors.dark[9] : "#fff",
                flexGrow: 1,
                overflow: "hidden",
                height: "100%",
              })}
            >
              <Viewer2DCanvas />
              <ViewerCanvas>
                <FrameSynchronizedMessageHandler />
              </ViewerCanvas>
              {viewer.useGui((state) => state.theme.show_logo) &&
              viewer.messageSource == "websocket" ? (
                <ViserLogo />
              ) : null}
            </Box>
            {viewer.messageSource == "websocket" ? (
              <ControlPanel control_layout={controlLayout} />
            ) : null}
          </Box>
        </Box>
      </MantineProvider>
    </>
  );
}

const DisableRender = () => useFrame(() => null, 1000);

function ViewerCanvas({ children }: { children: React.ReactNode }) {
  const viewer = React.useContext(ViewerContext)!;
  const sendClickThrottled = useThrottledMessageSender(20);
  const theme = useMantineTheme();

  // Make sure we don't re-mount the camera controls, since that will reset the camera position.
  const memoizedCameraControls = React.useMemo(
    () => <SynchronizedCameraControls />,
    [],
  );

  // We'll disable rendering if the canvas is not in view.
  const { ref: inViewRef, inView } = useInView();

  return (
    <div
      ref={inViewRef}
      style={{
        position: "relative",
        zIndex: 0,
        width: "100%",
        height: "100%",
      }}
    >
      <Canvas
        camera={{ position: [-3.0, 3.0, -3.0], near: 0.01, far: 1000.0 }}
        gl={{ preserveDrawingBuffer: true }}
        style={{
          width: "100%",
          height: "100%",
        }}
        ref={viewer.canvasRef}
        // Handle scene click events (onPointerDown, onPointerMove, onPointerUp)
        onPointerDown={(e) => {
          const pointerInfo = viewer.scenePointerInfo.current!;

          // Only handle pointer events if enabled.
          if (pointerInfo.enabled === false) return;

          // Keep track of the first click position.
          const canvasBbox = viewer.canvasRef.current!.getBoundingClientRect();
          pointerInfo.dragStart = [
            e.clientX - canvasBbox.left,
            e.clientY - canvasBbox.top,
          ];
          pointerInfo.dragEnd = pointerInfo.dragStart;

          // Check if pointer position is in bounds.
          if (ndcFromPointerXy(viewer, pointerInfo.dragEnd) === null) return;

          // Only allow one drag event at a time.
          if (pointerInfo.isDragging) return;
          pointerInfo.isDragging = true;

          // Disable camera controls -- we don't want the camera to move while we're dragging.
          viewer.cameraControlRef.current!.enabled = false;

          const ctx = viewer.canvas2dRef.current!.getContext("2d")!;
          ctx.clearRect(0, 0, ctx.canvas.width, ctx.canvas.height);
        }}
        onPointerMove={(e) => {
          const pointerInfo = viewer.scenePointerInfo.current!;

          // Only handle if click events are enabled, and if pointer is down (i.e., dragging).
          if (pointerInfo.enabled === false || !pointerInfo.isDragging) return;

          // Check if pointer position is in boudns.
          const canvasBbox = viewer.canvasRef.current!.getBoundingClientRect();
          const pointerXy: [number, number] = [
            e.clientX - canvasBbox.left,
            e.clientY - canvasBbox.top,
          ];
          if (ndcFromPointerXy(viewer, pointerXy) === null) return;

          // Check if mouse position has changed sufficiently from last position.
          // Uses 3px as a threshood, similar to drag detection in
          // `SceneNodeClickMessage` from `SceneTree.tsx`.
          pointerInfo.dragEnd = pointerXy;
          if (
            Math.abs(pointerInfo.dragEnd[0] - pointerInfo.dragStart[0]) <= 3 &&
            Math.abs(pointerInfo.dragEnd[1] - pointerInfo.dragStart[1]) <= 3
          )
            return;

          // If we're listening for scene box events, draw the box on the 2D canvas for user feedback.
          if (pointerInfo.enabled === "rect-select") {
            const ctx = viewer.canvas2dRef.current!.getContext("2d")!;
            ctx.clearRect(0, 0, ctx.canvas.width, ctx.canvas.height);
            ctx.beginPath();
            ctx.fillStyle = theme.primaryColor;
            ctx.strokeStyle = "blue";
            ctx.globalAlpha = 0.2;
            ctx.fillRect(
              pointerInfo.dragStart[0],
              pointerInfo.dragStart[1],
              pointerInfo.dragEnd[0] - pointerInfo.dragStart[0],
              pointerInfo.dragEnd[1] - pointerInfo.dragStart[1],
            );
            ctx.globalAlpha = 1.0;
            ctx.stroke();
          }
        }}
        onPointerUp={() => {
          const pointerInfo = viewer.scenePointerInfo.current!;

          // Re-enable camera controls! Was disabled in `onPointerDown`, to allow
          // for mouse drag w/o camera movement.
          viewer.cameraControlRef.current!.enabled = true;

          // Only handle if click events are enabled, and if pointer was down (i.e., dragging).
          if (pointerInfo.enabled === false || !pointerInfo.isDragging) return;

          const ctx = viewer.canvas2dRef.current!.getContext("2d")!;
          ctx.clearRect(0, 0, ctx.canvas.width, ctx.canvas.height);

          // If there's only one pointer, send a click message.
          // The message will return origin/direction lists of length 1.
          if (pointerInfo.enabled === "click") {
            const raycaster = new THREE.Raycaster();

            // Raycaster expects NDC coordinates, so we convert the click event to NDC.
            const mouseVector = ndcFromPointerXy(viewer, pointerInfo.dragEnd);
            if (mouseVector === null) return;
            raycaster.setFromCamera(mouseVector, viewer.cameraRef.current!);
            const ray = rayToViserCoords(viewer, raycaster.ray);

            // Send OpenCV image coordinates to the server (normalized).
            const mouseVectorOpenCV = opencvXyFromPointerXy(
              viewer,
              pointerInfo.dragEnd,
            );

            sendClickThrottled({
              type: "ScenePointerMessage",
              event_type: "click",
              ray_origin: [ray.origin.x, ray.origin.y, ray.origin.z],
              ray_direction: [
                ray.direction.x,
                ray.direction.y,
                ray.direction.z,
              ],
              screen_pos: [[mouseVectorOpenCV.x, mouseVectorOpenCV.y]],
            });
          } else if (pointerInfo.enabled === "rect-select") {
            // If the ScenePointerEvent had mouse drag movement, we will send a "box" message:
            // Use the first and last mouse positions to create a box.
            // Again, click should be in openCV image coordinates (normalized).
            const firstMouseVector = opencvXyFromPointerXy(
              viewer,
              pointerInfo.dragStart,
            );
            const lastMouseVector = opencvXyFromPointerXy(
              viewer,
              pointerInfo.dragEnd,
            );

            const x_min = Math.min(firstMouseVector.x, lastMouseVector.x);
            const x_max = Math.max(firstMouseVector.x, lastMouseVector.x);
            const y_min = Math.min(firstMouseVector.y, lastMouseVector.y);
            const y_max = Math.max(firstMouseVector.y, lastMouseVector.y);

            // Send the upper-left and lower-right corners of the box.
            const screenBoxList: [number, number][] = [
              [x_min, y_min],
              [x_max, y_max],
            ];

            sendClickThrottled({
              type: "ScenePointerMessage",
              event_type: "rect-select",
              ray_origin: null,
              ray_direction: null,
              screen_pos: screenBoxList,
            });
          }

          // Release drag lock.
          pointerInfo.isDragging = false;
        }}
        shadows
      >
        {inView ? null : <DisableRender />}
        <BackgroundImage />
        <SceneContextSetter />
        {memoizedCameraControls}
        <SplatRenderContext>
          <AdaptiveDpr />
          {children}
          <SceneNodeThreeObject name="" parent={null} />
        </SplatRenderContext>
        <DefaultLights />
      </Canvas>
    </div>
  );
}

function DefaultLights() {
  const viewer = React.useContext(ViewerContext)!;
  const enableDefaultLights = viewer.useSceneTree(
    (state) => state.enableDefaultLights,
  );
  const environmentMap = viewer.useSceneTree((state) => state.environmentMap);

  // Environment map frames:
  // - We want the `background_wxyz` and `environment_wxyz` to be in the Viser
  //   world frame. This is different from the threejs world frame, which should
  //   not be exposed to the user.
  // - `backgroundRotation` and `environmentRotation` for the `Environment` component
  //   are in the threejs world frame.
  const [R_threeworld_world, setR_threeworld_world] = React.useState(
    // In Python, this will be set by `set_up_direction()`.
    viewer.nodeAttributesFromName.current![""]!.wxyz!,
  );
  useFrame(() => {
    const currentR_threeworld_world =
      viewer.nodeAttributesFromName.current![""]!.wxyz!;
    if (currentR_threeworld_world !== R_threeworld_world) {
      setR_threeworld_world(currentR_threeworld_world);
    }
  });

  const Rquat_threeworld_world = new THREE.Quaternion(
    R_threeworld_world[1],
    R_threeworld_world[2],
    R_threeworld_world[3],
    R_threeworld_world[0],
  );
  const Rquat_world_threeworld = Rquat_threeworld_world.clone().invert();
  const backgroundRotation = new THREE.Euler().setFromQuaternion(
    new THREE.Quaternion(
      environmentMap.background_wxyz[1],
      environmentMap.background_wxyz[2],
      environmentMap.background_wxyz[3],
      environmentMap.background_wxyz[0],
    )
      .premultiply(Rquat_threeworld_world)
      .multiply(Rquat_world_threeworld),
  );
  const environmentRotation = new THREE.Euler().setFromQuaternion(
    new THREE.Quaternion(
      environmentMap.environment_wxyz[1],
      environmentMap.environment_wxyz[2],
      environmentMap.environment_wxyz[3],
      environmentMap.environment_wxyz[0],
    )
      .premultiply(Rquat_threeworld_world)
      .multiply(Rquat_world_threeworld),
  );

  let envMapNode;
  if (environmentMap.hdri === null) {
    envMapNode = null;
  } else {
    const presetsObj = {
      apartment: "lebombo_1k.hdr",
      city: "potsdamer_platz_1k.hdr",
      dawn: "kiara_1_dawn_1k.hdr",
      forest: "forest_slope_1k.hdr",
      lobby: "st_fagans_interior_1k.hdr",
      night: "dikhololo_night_1k.hdr",
      park: "rooitou_park_1k.hdr",
      studio: "studio_small_03_1k.hdr",
      sunset: "venice_sunset_1k.hdr",
      warehouse: "empty_warehouse_01_1k.hdr",
    };
    envMapNode = (
      <Environment
        files={`hdri/${presetsObj[environmentMap.hdri]}`}
        background={environmentMap.background}
        backgroundBlurriness={environmentMap.background_blurriness}
        backgroundIntensity={environmentMap.background_intensity}
        backgroundRotation={backgroundRotation}
        environmentIntensity={environmentMap.environment_intensity}
        environmentRotation={environmentRotation}
      />
    );
  }
  if (enableDefaultLights)
    return (
      <>
<<<<<<< HEAD
        {envMapNode}
        
=======
>>>>>>> 5b451b2f
        <directionalLight
          color={0xffffff}
          intensity={2.0}
          position={[0, 1, 0]}
        />
        <directionalLight
          color={0xffffff}
          intensity={0.4}
          position={[0, -1, 0]}
        />
        {envMapNode}
      </>
    );
  else return envMapNode;
}

function AdaptiveDpr() {
  const setDpr = useThree((state) => state.setDpr);
  return (
    <PerformanceMonitor
      factor={1.0}
      step={0.2}
      bounds={(refreshrate) => {
        const max = Math.min(refreshrate * 0.75, 85);
        const min = Math.max(max * 0.5, 38);
        return [min, max];
      }}
      onChange={({ factor, fps, refreshrate }) => {
        const dpr = window.devicePixelRatio * (0.2 + 0.8 * factor);
        console.log(
          `[Performance] Setting DPR to ${dpr}; FPS=${fps}/${refreshrate}`,
        );
        setDpr(dpr);
      }}
    />
  );
}

/* HTML Canvas, for drawing 2D. */
function Viewer2DCanvas() {
  const viewer = React.useContext(ViewerContext)!;
  useEffect(() => {
    // Create a resize observer to resize the CSS canvas when the window is resized.
    const resizeObserver = new ResizeObserver((entries) => {
      const { width, height } = entries[0].contentRect;
      canvas.width = width;
      canvas.height = height;
    });

    // Observe the canvas.
    const canvas = viewer.canvas2dRef.current!;
    resizeObserver.observe(canvas);

    // Cleanup
    return () => resizeObserver.disconnect();
  });
  return (
    <canvas
      ref={viewer.canvas2dRef}
      style={{
        position: "absolute",
        zIndex: 1,
        width: "100%",
        height: "100%",
        pointerEvents: "none",
      }}
    />
  );
}

/* Background image with support for depth compositing. */
function BackgroundImage() {
  // Create a fragment shader that composites depth using depth and rgb
  const vertShader = `
  varying vec2 vUv;

  void main() {
    vUv = uv;
    gl_Position = projectionMatrix * modelViewMatrix * vec4(position, 1.0);
  }
  `.trim();
  const fragShader = `
  #include <packing>
  precision highp float;
  precision highp int;

  varying vec2 vUv;
  uniform sampler2D colorMap;
  uniform sampler2D depthMap;
  uniform float cameraNear;
  uniform float cameraFar;
  uniform bool enabled;
  uniform bool hasDepth;

  float readDepth(sampler2D depthMap, vec2 coord) {
    vec4 rgbPacked = texture(depthMap, coord);

    // For the k-th channel, coefficients are calculated as: 255 * 1e-5 * 2^(8 * k).
    // Note that: [0, 255] channels are scaled to [0, 1], and we multiply by 1e5 on the server side.
    float depth = rgbPacked.r * 0.00255 + rgbPacked.g * 0.6528 + rgbPacked.b * 167.1168;
    return depth;
  }

  void main() {
    if (!enabled) {
      // discard the pixel if we're not enabled
      discard;
    }
    vec4 color = texture(colorMap, vUv);
    gl_FragColor = vec4(color.rgb, 1.0);

    float bufDepth;
    if(hasDepth){
      float depth = readDepth(depthMap, vUv);
      bufDepth = viewZToPerspectiveDepth(-depth, cameraNear, cameraFar);
    } else {
      // If no depth enabled, set depth to 1.0 (infinity) to treat it like a background image.
      bufDepth = 1.0;
    }
    gl_FragDepth = bufDepth;
  }`.trim();
  // initialize the rgb texture with all white and depth at infinity
  const backgroundMaterial = new THREE.ShaderMaterial({
    fragmentShader: fragShader,
    vertexShader: vertShader,
    uniforms: {
      enabled: { value: false },
      depthMap: { value: null },
      colorMap: { value: null },
      cameraNear: { value: null },
      cameraFar: { value: null },
      hasDepth: { value: false },
    },
  });
  const { backgroundMaterialRef } = React.useContext(ViewerContext)!;
  backgroundMaterialRef.current = backgroundMaterial;
  const backgroundMesh = React.useRef<THREE.Mesh>(null);
  useFrame(({ camera }) => {
    // Logic ahead relies on perspective camera assumption.
    if (!(camera instanceof THREE.PerspectiveCamera)) {
      console.error(
        "Camera is not a perspective camera, cannot render background image",
      );
      return;
    }

    // Update the position of the mesh based on the camera position.
    const lookdir = camera.getWorldDirection(new THREE.Vector3());
    backgroundMesh.current!.position.set(
      camera.position.x,
      camera.position.y,
      camera.position.z,
    );
    backgroundMesh.current!.position.addScaledVector(lookdir, 1.0);
    backgroundMesh.current!.quaternion.copy(camera.quaternion);

    // Resize the mesh based on focal length.
    const f = camera.getFocalLength();
    backgroundMesh.current!.scale.set(
      camera.getFilmWidth() / f,
      camera.getFilmHeight() / f,
      1.0,
    );

    // Set near/far uniforms.
    backgroundMaterial.uniforms.cameraNear.value = camera.near;
    backgroundMaterial.uniforms.cameraFar.value = camera.far;
  });

  return (
    <mesh ref={backgroundMesh} material={backgroundMaterial}>
      <planeGeometry attach="geometry" args={[1, 1]} />
    </mesh>
  );
}

/** Component for helping us set the scene reference. */
function SceneContextSetter() {
  const { sceneRef, cameraRef } = React.useContext(ViewerContext)!;
  sceneRef.current = useThree((state) => state.scene);
  cameraRef.current = useThree(
    (state) => state.camera as THREE.PerspectiveCamera,
  );
  return <></>;
}

export function Root() {
  return (
    <div
      style={{
        width: "100%",
        height: "100%",
        position: "relative",
        display: "flex",
        flexDirection: "column",
      }}
    >
      <ViewerRoot />
    </div>
  );
}

/** Logo. When clicked, opens an info modal. */
function ViserLogo() {
  const [aboutModalOpened, { open: openAbout, close: closeAbout }] =
    useDisclosure(false);
  return (
    <>
      <Tooltip label="About Viser">
        <Box
          style={{
            position: "absolute",
            bottom: "1em",
            left: "1em",
            cursor: "pointer",
          }}
          component="a"
          onClick={openAbout}
          title="About Viser"
        >
          <Image src="/logo.svg" style={{ width: "2.5em", height: "auto" }} />
        </Box>
      </Tooltip>
      <Modal
        opened={aboutModalOpened}
        onClose={closeAbout}
        withCloseButton={false}
        size="xl"
        ta="center"
      >
        <Box>
          <p>Viser is a 3D visualization toolkit developed at UC Berkeley.</p>
          <p>
            <Anchor
              href="https://github.com/nerfstudio-project/"
              target="_blank"
              fw="600"
              style={{ "&:focus": { outline: "none" } }}
            >
              Nerfstudio
            </Anchor>
            &nbsp;&nbsp;&bull;&nbsp;&nbsp;
            <Anchor
              href="https://github.com/nerfstudio-project/viser"
              target="_blank"
              fw="600"
              style={{ "&:focus": { outline: "none" } }}
            >
              GitHub
            </Anchor>
            &nbsp;&nbsp;&bull;&nbsp;&nbsp;
            <Anchor
              href="https://viser.studio/main"
              target="_blank"
              fw="600"
              style={{ "&:focus": { outline: "none" } }}
            >
              Documentation
            </Anchor>
          </p>
        </Box>
      </Modal>
    </>
  );
}<|MERGE_RESOLUTION|>--- conflicted
+++ resolved
@@ -497,11 +497,6 @@
   if (enableDefaultLights)
     return (
       <>
-<<<<<<< HEAD
-        {envMapNode}
-        
-=======
->>>>>>> 5b451b2f
         <directionalLight
           color={0xffffff}
           intensity={2.0}
