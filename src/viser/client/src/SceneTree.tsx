import {
  CatmullRomLine,
  CubicBezierLine,
  Grid,
  PivotControls,
  useCursor,
} from "@react-three/drei";
import { useContextBridge } from "its-fine";
import { createPortal, useFrame } from "@react-three/fiber";
import React from "react";
import * as THREE from "three";

import { ViewerContext } from "./ViewerContext";
import {
  makeThrottledMessageSender,
  useThrottledMessageSender,
} from "./WebsocketFunctions";
import { Html } from "@react-three/drei";
import { useSceneTreeState } from "./SceneTreeState";
import { rayToViserCoords } from "./WorldTransformUtils";
import { HoverableContext } from "./HoverContext";
import {
  CameraFrustum,
  CoordinateFrame,
  GlbAsset,
  InstancedAxes,
  PointCloud,
  ViserImage,
  ViserMesh,
} from "./ThreeAssets";
import { opencvXyFromPointerXy } from "./ClickUtils";
import { SceneNodeMessage } from "./WebsocketMessages";
import { SplatObject } from "./Splatting/GaussianSplats";
import { Paper } from "@mantine/core";
import GeneratedGuiContainer from "./ControlPanel/Generated";
import { Line } from "./Line";
import { shadowArgs } from "./ShadowArgs";
import { CsmDirectionalLight } from "./CsmDirectionalLight";

function rgbToInt(rgb: [number, number, number]): number {
  return (rgb[0] << 16) | (rgb[1] << 8) | rgb[2];
}

/** Type corresponding to a zustand-style useSceneTree hook. */
export type UseSceneTree = ReturnType<typeof useSceneTreeState>;

function SceneNodeThreeChildren(props: {
  name: string;
  parent: THREE.Object3D;
}) {
  const viewer = React.useContext(ViewerContext)!;

  const [children, setChildren] = React.useState<string[]>(
    viewer.useSceneTree.getState().nodeFromName[props.name]?.children ?? [],
  );

  React.useEffect(() => {
    let updateQueued = false;
    return viewer.useSceneTree.subscribe((state) => {
      // Do nothing if an update is already queued.
      if (updateQueued) return;

      // Do nothing if children haven't changed.
      const newChildren = state.nodeFromName[props.name]?.children;
      if (
        newChildren === undefined ||
        newChildren === children || // Note that this won't check for elementwise equality!
        (newChildren.length === 0 && children.length == 0)
      )
        return;

      // Queue a (throttled) children update.
      updateQueued = true;
      setTimeout(
        () => {
          updateQueued = false;
          const node = viewer.useSceneTree.getState().nodeFromName[props.name];
          if (node !== undefined) {
            const newChildren = node.children!;
            setChildren(newChildren);
          }
        },
        // Throttle more when we have a lot of children...
        newChildren.length <= 16 ? 10 : newChildren.length <= 128 ? 50 : 200,
      );
    });
  }, []);

  // Create a group of children inside of the parent object.
  return createPortal(
    <group>
      {children &&
        children.map((child_id) => (
          <SceneNodeThreeObject
            key={child_id}
            name={child_id}
            parent={props.parent}
          />
        ))}
      <SceneNodeLabel name={props.name} />
    </group>,
    props.parent,
  );
}

/** Component for updating attributes of a scene node. */
function SceneNodeLabel(props: { name: string }) {
  const viewer = React.useContext(ViewerContext)!;
  const labelVisible = viewer.useSceneTree(
    (state) => state.labelVisibleFromName[props.name],
  );
  return labelVisible ? (
    <Html>
      <span
        style={{
          backgroundColor: "rgba(240, 240, 240, 0.9)",
          borderRadius: "0.2rem",
          userSelect: "none",
          padding: "0.1em 0.2em",
        }}
      >
        {props.name}
      </span>
    </Html>
  ) : null;
}

export type MakeObject = (ref: React.Ref<any>) => React.ReactNode;

function useObjectFactory(message: SceneNodeMessage | undefined): {
  makeObject: MakeObject;
  unmountWhenInvisible?: boolean;
  computeClickInstanceIndexFromInstanceId?: (
    instanceId: number | undefined,
  ) => number | null;
} {
  const viewer = React.useContext(ViewerContext)!;
  const ContextBridge = useContextBridge();

  if (message === undefined) return { makeObject: () => null };

  switch (message.type) {
    // Add a coordinate frame.
    case "FrameMessage": {
      return {
        makeObject: (ref) => (
          <CoordinateFrame
            ref={ref}
            showAxes={message.props.show_axes}
            axesLength={message.props.axes_length}
            axesRadius={message.props.axes_radius}
            originRadius={message.props.origin_radius}
            originColor={rgbToInt(message.props.origin_color)}
          />
        ),
      };
    }

    // Add axes to visualize.
    case "BatchedAxesMessage": {
      return {
        makeObject: (ref) => (
          // Minor naming discrepancy: I think "batched" will be clearer to
          // folks on the Python side, but instanced is somewhat more
          // precise.
          <InstancedAxes
            ref={ref}
            batched_wxyzs={
              new Float32Array(
                message.props.batched_wxyzs.buffer.slice(
                  message.props.batched_wxyzs.byteOffset,
                  message.props.batched_wxyzs.byteOffset +
                    message.props.batched_wxyzs.byteLength,
                ),
              )
            }
            batched_positions={
              new Float32Array(
                message.props.batched_positions.buffer.slice(
                  message.props.batched_positions.byteOffset,
                  message.props.batched_positions.byteOffset +
                    message.props.batched_positions.byteLength,
                ),
              )
            }
            axes_length={message.props.axes_length}
            axes_radius={message.props.axes_radius}
          />
        ),
        // Compute click instance index from instance ID. Each visualized
        // frame has 1 instance for each of 3 line segments.
        computeClickInstanceIndexFromInstanceId: (instanceId) =>
          Math.floor(instanceId! / 3),
      };
    }

    case "GridMessage": {
      const gridQuaternion = new THREE.Quaternion().setFromEuler(
        // There's redundancy here when we set the side to
        // THREE.DoubleSide, where xy and yx should be the same.
        //
        // But it makes sense to keep this parameterization because
        // specifying planes by xy seems more natural than the normal
        // direction (z, +z, or -z), and it opens the possibility of
        // rendering only FrontSide or BackSide grids in the future.
        //
        // If we add support for FrontSide or BackSide, we should
        // double-check that the normal directions from each of these
        // rotations match the right-hand rule!
        message.props.plane == "xz"
          ? new THREE.Euler(0.0, 0.0, 0.0)
          : message.props.plane == "xy"
            ? new THREE.Euler(Math.PI / 2.0, 0.0, 0.0)
            : message.props.plane == "yx"
              ? new THREE.Euler(0.0, Math.PI / 2.0, Math.PI / 2.0)
              : message.props.plane == "yz"
                ? new THREE.Euler(0.0, 0.0, Math.PI / 2.0)
                : message.props.plane == "zx"
                  ? new THREE.Euler(0.0, Math.PI / 2.0, 0.0)
                  : //message.props.plane == "zy"
                    new THREE.Euler(-Math.PI / 2.0, 0.0, -Math.PI / 2.0),
      );

      // When rotations are identity: plane is XY, while grid is XZ.
      const planeQuaternion = new THREE.Quaternion()
        .setFromEuler(new THREE.Euler(-Math.PI / 2, 0.0, 0.0))
        .premultiply(gridQuaternion);

      let shadowPlane;
      if (message.props.shadow_opacity > 0.0) {
        shadowPlane = (
          <mesh
            receiveShadow
            position={[0.0, 0.0, -0.01]}
            quaternion={planeQuaternion}
          >
            <planeGeometry args={[message.props.width, message.props.height]} />
            <shadowMaterial
              opacity={message.props.shadow_opacity}
              color={0x000000}
              depthWrite={false}
            />
          </mesh>
        );
      } else {
        // when opacity = 0.0, no shadowPlane for performance
        shadowPlane = <></>;
      }
      return {
        makeObject: (ref) => (
          <group ref={ref}>
            <Grid
              args={[
                message.props.width,
                message.props.height,
                message.props.width_segments,
                message.props.height_segments,
              ]}
              side={THREE.DoubleSide}
              cellColor={rgbToInt(message.props.cell_color)}
              cellThickness={message.props.cell_thickness}
              cellSize={message.props.cell_size}
              sectionColor={rgbToInt(message.props.section_color)}
              sectionThickness={message.props.section_thickness}
              sectionSize={message.props.section_size}
              quaternion={gridQuaternion}
            />
            {shadowPlane}
          </group>
        ),
      };
    }

    // Add a point cloud.
    case "PointCloudMessage": {
      return {
        makeObject: (ref) => <PointCloud ref={ref} {...message} />,
      };
    }

    // Add mesh
    case "SkinnedMeshMessage":
    case "MeshMessage":
    case "BatchedMeshesMessage": {
      return { makeObject: (ref) => <ViserMesh ref={ref} {...message} /> };
    }
    // Add a camera frustum.
    case "CameraFrustumMessage": {
      return {
        makeObject: (ref) => <CameraFrustum ref={ref} {...message} />,
      };
    }
    case "TransformControlsMessage": {
      const name = message.name;
      const sendDragMessage = makeThrottledMessageSender(viewer, 50);
      return {
        makeObject: (ref) => (
          <group onClick={(e) => e.stopPropagation()}>
            <PivotControls
              ref={ref}
              scale={message.props.scale}
              lineWidth={message.props.line_width}
              fixed={message.props.fixed}
              autoTransform={message.props.auto_transform}
              activeAxes={message.props.active_axes}
              disableAxes={message.props.disable_axes}
              disableSliders={message.props.disable_sliders}
              disableRotations={message.props.disable_rotations}
              disableScaling={true}
              translationLimits={message.props.translation_limits}
              rotationLimits={message.props.rotation_limits}
              depthTest={message.props.depth_test}
              opacity={message.props.opacity}
              onDrag={(l) => {
                const attrs = viewer.nodeAttributesFromName.current;
                if (attrs[message.name] === undefined) {
                  attrs[message.name] = {};
                }

                const wxyz = new THREE.Quaternion();
                wxyz.setFromRotationMatrix(l);
                const position = new THREE.Vector3().setFromMatrixPosition(l);

                const nodeAttributes = attrs[message.name]!;
                nodeAttributes.wxyz = [wxyz.w, wxyz.x, wxyz.y, wxyz.z];
                nodeAttributes.position = position.toArray();
                sendDragMessage({
                  type: "TransformControlsUpdateMessage",
                  name: name,
                  wxyz: nodeAttributes.wxyz,
                  position: nodeAttributes.position,
                });
              }}
            />
          </group>
        ),
        unmountWhenInvisible: true,
      };
    }
    // Add a 2D label.
    case "LabelMessage": {
      return {
        makeObject: (ref) => (
          // We wrap with <group /> because Html doesn't implement THREE.Object3D.
          <group ref={ref}>
            <Html>
              <div
                style={{
                  width: "10em",
                  fontSize: "0.8em",
                  transform: "translateX(0.1em) translateY(0.5em)",
                }}
              >
                <span
                  style={{
                    background: "#fff",
                    border: "1px solid #777",
                    borderRadius: "0.2em",
                    color: "#333",
                    padding: "0.2em",
                  }}
                >
                  {message.props.text}
                </span>
              </div>
            </Html>
          </group>
        ),
        unmountWhenInvisible: true,
      };
    }
    case "Gui3DMessage": {
      return {
        makeObject: (ref) => {
          // We wrap with <group /> because Html doesn't implement
          // THREE.Object3D.
          return (
            <group ref={ref}>
              <Html>
                <ContextBridge>
                  <Paper
                    style={{
                      width: "18em",
                      fontSize: "0.875em",
                      marginLeft: "0.5em",
                      marginTop: "0.5em",
                    }}
                    shadow="0 0 0.8em 0 rgba(0,0,0,0.1)"
                    pb="0.25em"
                    onPointerDown={(evt) => {
                      evt.stopPropagation();
                    }}
                  >
                    <GeneratedGuiContainer
                      containerUuid={message.props.container_uuid}
                    />
                  </Paper>
                </ContextBridge>
              </Html>
            </group>
          );
        },
        unmountWhenInvisible: true,
      };
    }
    // Add an image.
    case "ImageMessage": {
      return {
        makeObject: (ref) => <ViserImage ref={ref} {...message} />,
      };
    }
    // Add a glTF/GLB asset.
    case "GlbMessage": 
    case "BatchedGlbMessage": {
      return {
<<<<<<< HEAD
        makeObject: (ref) => <GlbAsset ref={ref} {...message} />,
=======
        makeObject: (ref) => (
          <GlbAsset
            ref={ref}
            glbData={new Uint8Array(message.props.glb_data)}
            scale={message.props.scale}
            castShadow={message.props.cast_shadow}
            receiveShadow={message.props.receive_shadow}
          />
        ),
>>>>>>> 0d730643
      };
    }
    case "LineSegmentsMessage": {
      return {
        makeObject: (ref) => {
          // The array conversion here isn't very efficient. We go from buffer
          // => TypeArray => Javascript Array, then back to buffers in drei's
          // <Line /> abstraction.
          const pointsArray = new Float32Array(
            message.props.points.buffer.slice(
              message.props.points.byteOffset,
              message.props.points.byteOffset + message.props.points.byteLength,
            ),
          );
          const colorArray = new Uint8Array(
            message.props.colors.buffer.slice(
              message.props.colors.byteOffset,
              message.props.colors.byteOffset + message.props.colors.byteLength,
            ),
          );
          return (
            <group ref={ref}>
              <Line
                points={pointsArray}
                lineWidth={message.props.line_width}
                vertexColors={colorArray}
                segments={true}
              />
            </group>
          );
        },
      };
    }
    case "CatmullRomSplineMessage": {
      return {
        makeObject: (ref) => {
          return (
            <group ref={ref}>
              <CatmullRomLine
                points={message.props.positions}
                closed={message.props.closed}
                curveType={message.props.curve_type}
                tension={message.props.tension}
                lineWidth={message.props.line_width}
                color={rgbToInt(message.props.color)}
                // Sketchy cast needed due to https://github.com/pmndrs/drei/issues/1476.
                segments={(message.props.segments ?? undefined) as undefined}
              />
            </group>
          );
        },
      };
    }
    case "CubicBezierSplineMessage": {
      return {
        makeObject: (ref) => (
          <group ref={ref}>
            {[...Array(message.props.positions.length - 1).keys()].map((i) => (
              <CubicBezierLine
                key={i}
                start={message.props.positions[i]}
                end={message.props.positions[i + 1]}
                midA={message.props.control_points[2 * i]}
                midB={message.props.control_points[2 * i + 1]}
                lineWidth={message.props.line_width}
                color={rgbToInt(message.props.color)}
                // Sketchy cast needed due to https://github.com/pmndrs/drei/issues/1476.
                segments={(message.props.segments ?? undefined) as undefined}
              ></CubicBezierLine>
            ))}
          </group>
        ),
      };
    }
    case "GaussianSplatsMessage": {
      return {
        makeObject: (ref) => (
          <SplatObject
            ref={ref}
            buffer={
              new Uint32Array(
                message.props.buffer.buffer.slice(
                  message.props.buffer.byteOffset,
                  message.props.buffer.byteOffset +
                    message.props.buffer.byteLength,
                ),
              )
            }
          />
        ),
      };
    }

    // Add a directional light
    case "DirectionalLightMessage": {
      return {
        makeObject: (ref) => (
          <group ref={ref}>
            <CsmDirectionalLight
              lightIntensity={message.props.intensity}
              color={rgbToInt(message.props.color)}
              castShadow={message.props.cast_shadow}
            />
          </group>
        ),
      };
    }

    // Add an ambient light
    // Cannot cast shadows
    case "AmbientLightMessage": {
      return {
        makeObject: (ref) => (
          <ambientLight
            ref={ref}
            intensity={message.props.intensity}
            color={rgbToInt(message.props.color)}
          />
        ),
      };
    }

    // Add a hemisphere light
    // Cannot cast shadows
    case "HemisphereLightMessage": {
      return {
        makeObject: (ref) => (
          <hemisphereLight
            ref={ref}
            intensity={message.props.intensity}
            color={rgbToInt(message.props.sky_color)}
            groundColor={rgbToInt(message.props.ground_color)}
          />
        ),
      };
    }

    // Add a point light
    case "PointLightMessage": {
      return {
        makeObject: (ref) => (
          <pointLight
            ref={ref}
            intensity={message.props.intensity}
            color={rgbToInt(message.props.color)}
            distance={message.props.distance}
            decay={message.props.decay}
            castShadow={message.props.cast_shadow}
            {...shadowArgs}
          />
        ),
      };
    }
    // Add a rectangular area light
    // Cannot cast shadows
    case "RectAreaLightMessage": {
      return {
        makeObject: (ref) => (
          <rectAreaLight
            ref={ref}
            intensity={message.props.intensity}
            color={rgbToInt(message.props.color)}
            width={message.props.width}
            height={message.props.height}
          />
        ),
      };
    }

    // Add a spot light
    case "SpotLightMessage": {
      return {
        makeObject: (ref) => (
          <spotLight
            ref={ref}
            intensity={message.props.intensity}
            color={rgbToInt(message.props.color)}
            distance={message.props.distance}
            angle={message.props.angle}
            penumbra={message.props.penumbra}
            decay={message.props.decay}
            castShadow={message.props.cast_shadow}
            {...shadowArgs}
          />
        ),
      };
    }
    default: {
      console.log("Received message did not match any known types:", message);
      return { makeObject: () => null };
    }
  }
}

export function SceneNodeThreeObject(props: {
  name: string;
  parent: THREE.Object3D | null;
}) {
  const viewer = React.useContext(ViewerContext)!;
  const message = viewer.useSceneTree(
    (state) => state.nodeFromName[props.name]?.message,
  );
  const {
    makeObject,
    unmountWhenInvisible,
    computeClickInstanceIndexFromInstanceId,
  } = useObjectFactory(message);

  const [unmount, setUnmount] = React.useState(false);
  const clickable =
    viewer.useSceneTree((state) => state.nodeFromName[props.name]?.clickable) ??
    false;
  const [obj, setRef] = React.useState<THREE.Object3D | null>(null);

  // Update global registry of node objects.
  // This is used for updating bone transforms in skinned meshes.
  React.useEffect(() => {
    if (obj !== null) viewer.nodeRefFromName.current[props.name] = obj;
  }, [obj]);

  // Create object + children.
  //
  // For not-fully-understood reasons, wrapping makeObject with useMemo() fixes
  // stability issues (eg breaking runtime errors) associated with
  // PivotControls.
  const objNode = React.useMemo(() => {
    if (makeObject === undefined) return null;

    // Pose will need to be updated.
    const attrs = viewer.nodeAttributesFromName.current;
    if (!(props.name in attrs)) {
      attrs[props.name] = {};
    }
    attrs[props.name]!.poseUpdateState = "needsUpdate";

    return makeObject(setRef);
  }, [makeObject]);
  const children =
    obj === null ? null : (
      <SceneNodeThreeChildren name={props.name} parent={obj} />
    );

  // Helper for transient visibility checks. Checks the .visible attribute of
  // both this object and ancestors.
  //
  // This is used for (1) suppressing click events and (2) unmounting when
  // unmountWhenInvisible is true. The latter is used for <Html /> components.
  function isDisplayed() {
    // We avoid checking obj.visible because obj may be unmounted when
    // unmountWhenInvisible=true.
    const attrs = viewer.nodeAttributesFromName.current[props.name];
    const visibility =
      (attrs?.overrideVisibility === undefined
        ? attrs?.visibility
        : attrs.overrideVisibility) ?? true;
    if (visibility === false) return false;
    if (props.parent === null) return true;

    // Check visibility of parents + ancestors.
    let visible = props.parent.visible;
    if (visible) {
      props.parent.traverseAncestors((ancestor) => {
        visible = visible && ancestor.visible;
      });
    }
    return visible;
  }

  // Pose needs to be updated whenever component is remounted.
  React.useEffect(() => {
    const attrs = viewer.nodeAttributesFromName.current[props.name];
    if (attrs !== undefined) attrs.poseUpdateState = "needsUpdate";
  });

  // Update attributes on a per-frame basis. Currently does redundant work,
  // although this shouldn't be a bottleneck.
  useFrame(
    () => {
      const attrs = viewer.nodeAttributesFromName.current[props.name];

      // Unmount when invisible.
      // Examples: <Html /> components, PivotControls.
      //
      // This is a workaround for situations where just setting `visible` doesn't
      // work (like <Html />), or to prevent invisible elements from being
      // interacted with (<PivotControls />).
      //
      // https://github.com/pmndrs/drei/issues/1323
      if (unmountWhenInvisible) {
        const displayed = isDisplayed();
        if (displayed && unmount) {
          if (obj !== null) obj.visible = false;
          setUnmount(false);
        }
        if (!displayed && !unmount) {
          setUnmount(true);
        }
      }

      if (obj === null) return;
      if (attrs === undefined) return;

      const visibility =
        (attrs?.overrideVisibility === undefined
          ? attrs?.visibility
          : attrs.overrideVisibility) ?? true;
      obj.visible = visibility;

      if (attrs.poseUpdateState == "needsUpdate") {
        attrs.poseUpdateState = "updated";
        const wxyz = attrs.wxyz ?? [1, 0, 0, 0];
        obj.quaternion.set(wxyz[1], wxyz[2], wxyz[3], wxyz[0]);
        const position = attrs.position ?? [0, 0, 0];
        obj.position.set(position[0], position[1], position[2]);

        // Update matrices if necessary. This is necessary for PivotControls.
        if (!obj.matrixAutoUpdate) obj.updateMatrix();
        if (!obj.matrixWorldAutoUpdate) obj.updateMatrixWorld();
      }
    },
    // Other useFrame hooks may depend on transforms + visibility. So it's best
    // to call this hook early.
    //
    // However, it's also important that this is *higher* than the priority for
    // the MessageHandler's useFrame. This is to make sure that transforms are
    // updated in the same frame that they are set.
    -1000,
  );

  // Clicking logic.
  const sendClicksThrottled = useThrottledMessageSender(50);
  const [hovered, setHovered] = React.useState(false);
  useCursor(hovered);
  const hoveredRef = React.useRef(false);
  if (!clickable && hovered) setHovered(false);

  const dragInfo = React.useRef({
    dragging: false,
    startClientX: 0,
    startClientY: 0,
  });

  if (objNode === undefined || unmount) {
    return <>{children}</>;
  } else if (clickable) {
    return (
      <>
        <group
          // Instead of using onClick, we use onPointerDown/Move/Up to check mouse drag,
          // and only send a click if the mouse hasn't moved between the down and up events.
          //  - onPointerDown resets the click state (dragged = false)
          //  - onPointerMove, if triggered, sets dragged = true
          //  - onPointerUp, if triggered, sends a click if dragged = false.
          // Note: It would be cool to have dragged actions too...
          onPointerDown={(e) => {
            if (!isDisplayed()) return;
            e.stopPropagation();
            const state = dragInfo.current;
            const canvasBbox =
              viewer.canvasRef.current!.getBoundingClientRect();
            state.startClientX = e.clientX - canvasBbox.left;
            state.startClientY = e.clientY - canvasBbox.top;
            state.dragging = false;
          }}
          onPointerMove={(e) => {
            if (!isDisplayed()) return;
            e.stopPropagation();
            const state = dragInfo.current;
            const canvasBbox =
              viewer.canvasRef.current!.getBoundingClientRect();
            const deltaX = e.clientX - canvasBbox.left - state.startClientX;
            const deltaY = e.clientY - canvasBbox.top - state.startClientY;
            // Minimum motion.
            if (Math.abs(deltaX) <= 3 && Math.abs(deltaY) <= 3) return;
            state.dragging = true;
          }}
          onPointerUp={(e) => {
            if (!isDisplayed()) return;
            e.stopPropagation();
            const state = dragInfo.current;
            if (state.dragging) return;
            // Convert ray to viser coordinates.
            const ray = rayToViserCoords(viewer, e.ray);

            // Send OpenCV image coordinates to the server (normalized).
            const canvasBbox =
              viewer.canvasRef.current!.getBoundingClientRect();
            const mouseVectorOpenCV = opencvXyFromPointerXy(viewer, [
              e.clientX - canvasBbox.left,
              e.clientY - canvasBbox.top,
            ]);

            sendClicksThrottled({
              type: "SceneNodeClickMessage",
              name: props.name,
              instance_index:
                computeClickInstanceIndexFromInstanceId === undefined
                  ? null
                  : computeClickInstanceIndexFromInstanceId(e.instanceId),
              // Note that the threejs up is +Y, but we expose a +Z up.
              ray_origin: [ray.origin.x, ray.origin.y, ray.origin.z],
              ray_direction: [
                ray.direction.x,
                ray.direction.y,
                ray.direction.z,
              ],
              screen_pos: [mouseVectorOpenCV.x, mouseVectorOpenCV.y],
            });
          }}
          onPointerOver={(e) => {
            if (!isDisplayed()) return;
            e.stopPropagation();
            setHovered(true);
            hoveredRef.current = true;
          }}
          onPointerOut={() => {
            if (!isDisplayed()) return;
            setHovered(false);
            hoveredRef.current = false;
          }}
        >
          <HoverableContext.Provider value={hoveredRef}>
            {objNode}
          </HoverableContext.Provider>
        </group>
        {children}
      </>
    );
  } else {
    return (
      <>
        {/* This <group /> does nothing, but switching between clickable vs not
        causes strange transform behavior without it. */}
        <group>{objNode}</group>
        {children}
      </>
    );
  }
}<|MERGE_RESOLUTION|>--- conflicted
+++ resolved
@@ -413,19 +413,7 @@
     case "GlbMessage": 
     case "BatchedGlbMessage": {
       return {
-<<<<<<< HEAD
         makeObject: (ref) => <GlbAsset ref={ref} {...message} />,
-=======
-        makeObject: (ref) => (
-          <GlbAsset
-            ref={ref}
-            glbData={new Uint8Array(message.props.glb_data)}
-            scale={message.props.scale}
-            castShadow={message.props.cast_shadow}
-            receiveShadow={message.props.receive_shadow}
-          />
-        ),
->>>>>>> 0d730643
       };
     }
     case "LineSegmentsMessage": {
