import {
  CatmullRomLine,
  CubicBezierLine,
  Grid,
  PivotControls,
} from "@react-three/drei";
import { ContextBridge, useContextBridge } from "its-fine";
import { useFrame } from "@react-three/fiber";
import React from "react";
import * as THREE from "three";

import { ViewerContext, ViewerContextContents } from "./ViewerContext";
import {
  makeThrottledMessageSender,
  useThrottledMessageSender,
} from "./WebsocketUtils";
import { Html } from "@react-three/drei";
import { useSceneTreeState } from "./SceneTreeState";
import { rayToViserCoords } from "./WorldTransformUtils";
import { HoverableContext, HoverState } from "./HoverContext";

/** Turn a click event to normalized OpenCV coordinate (NDC) vector.
 * Normalizes click coordinates to be between (0, 0) as upper-left corner,
 * and (1, 1) as lower-right corner, with (0.5, 0.5) being the center of the screen.
 * Uses offsetX/Y, and clientWidth/Height to get the coordinates.
 */
function opencvXyFromPointerXy(
  viewer: ViewerContextContents,
  xy: [number, number],
): THREE.Vector2 {
  const mouseVector = new THREE.Vector2();
  mouseVector.x = (xy[0] + 0.5) / viewer.mutable.current.canvas!.clientWidth;
  mouseVector.y = (xy[1] + 0.5) / viewer.mutable.current.canvas!.clientHeight;
  return mouseVector;
}
import {
  CameraFrustum,
  CoordinateFrame,
  InstancedAxes,
  PointCloud,
  ViserImage,
} from "./ThreeAssets";
import { SceneNodeMessage } from "./WebsocketMessages";
import { SplatObject } from "./Splatting/GaussianSplats";
import { Paper } from "@mantine/core";
import GeneratedGuiContainer from "./ControlPanel/Generated";
import { Line } from "./Line";
import { shadowArgs } from "./ShadowArgs";
import { CsmDirectionalLight } from "./CsmDirectionalLight";
import { BasicMesh } from "./mesh/BasicMesh";
import { BoxMesh } from "./mesh/BoxMesh";
import { IcosphereMesh } from "./mesh/IcosphereMesh";
import { SkinnedMesh } from "./mesh/SkinnedMesh";
import { BatchedMesh } from "./mesh/BatchedMesh";
import { SingleGlbAsset } from "./mesh/SingleGlbAsset";
import { BatchedGlbAsset } from "./mesh/BatchedGlbAsset";

function rgbToInt(rgb: [number, number, number]): number {
  return (rgb[0] << 16) | (rgb[1] << 8) | rgb[2];
}

/** Type corresponding to a zustand-style useSceneTree hook. */
export type UseSceneTree = ReturnType<typeof useSceneTreeState>;

/** Component for updating attributes of a scene node. */
function SceneNodeLabel(props: { name: string }) {
  const viewer = React.useContext(ViewerContext)!;
  const labelVisible = viewer.useSceneTree(
    (state) => state.labelVisibleFromName[props.name],
  );
  return labelVisible ? (
    <Html>
      <span
        style={{
          backgroundColor: "rgba(240, 240, 240, 0.9)",
          color: "#333",
          borderRadius: "0.2rem",
          userSelect: "none",
          padding: "0.1em 0.2em",
        }}
      >
        {props.name}
      </span>
    </Html>
  ) : null;
}

export type MakeObject = (
  ref: React.Ref<any>,
  children: React.ReactNode,
) => React.ReactNode;

function createObjectFactory(
  message: SceneNodeMessage | undefined,
  viewer: ViewerContextContents,
  ContextBridge: ContextBridge,
): {
  makeObject: MakeObject;
  unmountWhenInvisible?: boolean;
  computeClickInstanceIndexFromInstanceId?: (
    instanceId: number | undefined,
  ) => number | null;
} {
  if (message === undefined) return { makeObject: () => null };

  switch (message.type) {
    // Add a coordinate frame.
    case "FrameMessage": {
      return {
        makeObject: (ref, children) => (
          <CoordinateFrame
            ref={ref}
            showAxes={message.props.show_axes}
            axesLength={message.props.axes_length}
            axesRadius={message.props.axes_radius}
            originRadius={message.props.origin_radius}
            originColor={rgbToInt(message.props.origin_color)}
          >
            {children}
          </CoordinateFrame>
        ),
      };
    }

    // Add axes to visualize.
    case "BatchedAxesMessage": {
      return {
        makeObject: (ref, children) => (
          <InstancedAxes
            ref={ref}
            batched_wxyzs={message.props.batched_wxyzs}
            batched_positions={message.props.batched_positions}
            batched_scales={message.props.batched_scales}
            axes_length={message.props.axes_length}
            axes_radius={message.props.axes_radius}
          >
            {children}
          </InstancedAxes>
        ),
        // Compute click instance index from instance ID. Each visualized
        // frame has 1 instance for each of 3 line segments.
        computeClickInstanceIndexFromInstanceId: (instanceId) =>
          Math.floor(instanceId! / 3),
      };
    }

    case "GridMessage": {
      const gridQuaternion = new THREE.Quaternion().setFromEuler(
        // There's redundancy here when we set the side to
        // THREE.DoubleSide, where xy and yx should be the same.
        //
        // But it makes sense to keep this parameterization because
        // specifying planes by xy seems more natural than the normal
        // direction (z, +z, or -z), and it opens the possibility of
        // rendering only FrontSide or BackSide grids in the future.
        //
        // If we add support for FrontSide or BackSide, we should
        // double-check that the normal directions from each of these
        // rotations match the right-hand rule!
        message.props.plane == "xz"
          ? new THREE.Euler(0.0, 0.0, 0.0)
          : message.props.plane == "xy"
            ? new THREE.Euler(Math.PI / 2.0, 0.0, 0.0)
            : message.props.plane == "yx"
              ? new THREE.Euler(0.0, Math.PI / 2.0, Math.PI / 2.0)
              : message.props.plane == "yz"
                ? new THREE.Euler(0.0, 0.0, Math.PI / 2.0)
                : message.props.plane == "zx"
                  ? new THREE.Euler(0.0, Math.PI / 2.0, 0.0)
                  : //message.props.plane == "zy"
                    new THREE.Euler(-Math.PI / 2.0, 0.0, -Math.PI / 2.0),
      );

      // When rotations are identity: plane is XY, while grid is XZ.
      const planeQuaternion = new THREE.Quaternion()
        .setFromEuler(new THREE.Euler(-Math.PI / 2, 0.0, 0.0))
        .premultiply(gridQuaternion);

      let shadowPlane;
      if (message.props.shadow_opacity > 0.0) {
        shadowPlane = (
          <mesh
            receiveShadow
            position={[0.0, 0.0, -0.01]}
            quaternion={planeQuaternion}
          >
            <planeGeometry args={[message.props.width, message.props.height]} />
            <shadowMaterial
              opacity={message.props.shadow_opacity}
              color={0x000000}
              depthWrite={false}
            />
          </mesh>
        );
      } else {
        // when opacity = 0.0, no shadowPlane for performance
        shadowPlane = null;
      }
      return {
        makeObject: (ref, children) => (
          <group ref={ref}>
            <Grid
              args={[
                message.props.width,
                message.props.height,
                message.props.width_segments,
                message.props.height_segments,
              ]}
              side={THREE.DoubleSide}
              cellColor={rgbToInt(message.props.cell_color)}
              cellThickness={message.props.cell_thickness}
              cellSize={message.props.cell_size}
              sectionColor={rgbToInt(message.props.section_color)}
              sectionThickness={message.props.section_thickness}
              sectionSize={message.props.section_size}
              quaternion={gridQuaternion}
            />
            {shadowPlane}
            {children}
          </group>
        ),
      };
    }

    // Add a point cloud.
    case "PointCloudMessage": {
      return {
        makeObject: (ref, children) => (
          <PointCloud ref={ref} {...message}>
            {children}
          </PointCloud>
        ),
      };
    }

    // Add mesh
    case "SkinnedMeshMessage": {
      return {
        makeObject: (ref, children) => (
          <SkinnedMesh ref={ref} {...message}>
            {children}
          </SkinnedMesh>
        ),
      };
    }
    case "MeshMessage": {
      return {
        makeObject: (ref, children) => (
          <BasicMesh ref={ref} {...message}>
            {children}
          </BasicMesh>
        ),
      };
    }
    case "BoxMessage": {
      return {
        makeObject: (ref, children) => (
          <BoxMesh ref={ref} {...message}>
            {children}
          </BoxMesh>
        ),
      };
    }
    case "IcosphereMessage": {
      return {
        makeObject: (ref, children) => (
          <IcosphereMesh ref={ref} {...message}>
            {children}
          </IcosphereMesh>
        ),
      };
    }
    case "BatchedMeshesMessage": {
      return {
        makeObject: (ref, children) => (
          <BatchedMesh ref={ref} {...message}>
            {children}
          </BatchedMesh>
        ),
        computeClickInstanceIndexFromInstanceId:
          message.type === "BatchedMeshesMessage"
            ? (instanceId) => instanceId!
            : undefined,
      };
    }
    // Add a camera frustum.
    case "CameraFrustumMessage": {
      return {
        makeObject: (ref, children) => (
          <CameraFrustum ref={ref} {...message}>
            {children}
          </CameraFrustum>
        ),
      };
    }

    // Add a transform control, centered at current object.
    case "TransformControlsMessage": {
      const { send: sendDragMessage, flush: flushDragMessage } =
        makeThrottledMessageSender(viewer, 50);
      // We track drag state to prevent duplicate drag end events.
      // This variable persists in the closure created by makeObject,
      // so we don't need useRef here.
      let isDragging = false;
      return {
        makeObject: (ref, children) => (
          <group onClick={(e) => e.stopPropagation()}>
            <PivotControls
              ref={ref}
              scale={message.props.scale}
              lineWidth={message.props.line_width}
              fixed={message.props.fixed}
              activeAxes={message.props.active_axes}
              disableAxes={message.props.disable_axes}
              disableSliders={message.props.disable_sliders}
              disableRotations={message.props.disable_rotations}
              disableScaling={true}
              translationLimits={message.props.translation_limits}
              rotationLimits={message.props.rotation_limits}
              depthTest={message.props.depth_test}
              opacity={message.props.opacity}
              onDragStart={() => {
                isDragging = true;
                viewer.mutable.current.sendMessage({
                  type: "TransformControlsDragStartMessage",
                  name: message.name,
                });
              }}
              onDrag={(l) => {
                const wxyz = new THREE.Quaternion();
                wxyz.setFromRotationMatrix(l);
                const position = new THREE.Vector3().setFromMatrixPosition(l);

                // Update node attributes in scene tree state.
                const wxyzArray = [wxyz.w, wxyz.x, wxyz.y, wxyz.z] as [
                  number,
                  number,
                  number,
                  number,
                ];
                const positionArray = position.toArray() as [
                  number,
                  number,
                  number,
                ];
                viewer.useSceneTree
                  .getState()
                  .updateNodeAttributes(message.name, {
                    wxyz: wxyzArray,
                    position: positionArray,
                  });
                sendDragMessage({
                  type: "TransformControlsUpdateMessage",
                  name: message.name,
                  wxyz: wxyzArray,
                  position: positionArray,
                });
              }}
              onDragEnd={() => {
                if (isDragging) {
                  isDragging = false;
                  flushDragMessage();
                  viewer.mutable.current.sendMessage({
                    type: "TransformControlsDragEndMessage",
                    name: message.name,
                  });
                }
              }}
            >
              {children}
            </PivotControls>
          </group>
        ),
        unmountWhenInvisible: true,
      };
    }
    // Add a 2D label.
    case "LabelMessage": {
      return {
        makeObject: (ref, children) => (
          // We wrap with <group /> because Html doesn't implement THREE.Object3D.
          <group ref={ref}>
            <Html>
              <div
                style={{
                  width: "10em",
                  fontSize: "0.8em",
                  transform: "translateX(0.1em) translateY(0.5em)",
                }}
              >
                <span
                  style={{
                    background: "#fff",
                    border: "1px solid #777",
                    borderRadius: "0.2em",
                    color: "#333",
                    padding: "0.2em",
                  }}
                >
                  {message.props.text}
                </span>
              </div>
            </Html>
            {children}
          </group>
        ),
        unmountWhenInvisible: true,
      };
    }
    case "Gui3DMessage": {
      return {
        makeObject: (ref, children) => {
          // We wrap with <group /> because Html doesn't implement
          // THREE.Object3D.
          return (
            <group ref={ref}>
              <Html>
                <ContextBridge>
                  <Paper
                    style={{
                      width: "18em",
                      fontSize: "0.875em",
                      marginLeft: "0.5em",
                      marginTop: "0.5em",
                    }}
                    shadow="0 0 0.8em 0 rgba(0,0,0,0.1)"
                    pb="0.25em"
                    onPointerDown={(evt) => {
                      evt.stopPropagation();
                    }}
                  >
                    <GeneratedGuiContainer
                      containerUuid={message.props.container_uuid}
                    />
                  </Paper>
                </ContextBridge>
              </Html>
              {children}
            </group>
          );
        },
        unmountWhenInvisible: true,
      };
    }
    // Add an image.
    case "ImageMessage": {
      return {
        makeObject: (ref, children) => (
          <ViserImage ref={ref} {...message}>
            {children}
          </ViserImage>
        ),
      };
    }
    // Add a glTF/GLB asset.
    case "GlbMessage": {
      return {
        makeObject: (ref, children) => (
          <SingleGlbAsset ref={ref} {...message}>
            {children}
          </SingleGlbAsset>
        ),
      };
    }
    case "BatchedGlbMessage": {
      return {
        makeObject: (ref, children) => (
          <BatchedGlbAsset ref={ref} {...message}>
            {children}
          </BatchedGlbAsset>
        ),
        computeClickInstanceIndexFromInstanceId: (instanceId) => instanceId!,
      };
    }
    case "LineSegmentsMessage": {
      return {
        makeObject: (ref, children) => {
          // The array conversion here isn't very efficient. We go from buffer
          // => TypeArray => Javascript Array, then back to buffers in drei's
          // <Line /> abstraction.
          const pointsArray = new Float32Array(
            message.props.points.buffer.slice(
              message.props.points.byteOffset,
              message.props.points.byteOffset + message.props.points.byteLength,
            ),
          );
          const colorArray = new Uint8Array(
            message.props.colors.buffer.slice(
              message.props.colors.byteOffset,
              message.props.colors.byteOffset + message.props.colors.byteLength,
            ),
          );
          return (
            <group ref={ref}>
              <Line
                points={pointsArray}
                lineWidth={message.props.line_width}
                vertexColors={colorArray}
                segments={true}
              />
              {children}
            </group>
          );
        },
      };
    }
    case "CatmullRomSplineMessage": {
      return {
        makeObject: (ref, children) => {
          return (
            <group ref={ref}>
              <CatmullRomLine
                points={message.props.positions}
                closed={message.props.closed}
                curveType={message.props.curve_type}
                tension={message.props.tension}
                lineWidth={message.props.line_width}
                color={rgbToInt(message.props.color)}
                // Sketchy cast needed due to https://github.com/pmndrs/drei/issues/1476.
                segments={(message.props.segments ?? undefined) as undefined}
              />
              {children}
            </group>
          );
        },
      };
    }
    case "CubicBezierSplineMessage": {
      return {
        makeObject: (ref, children) => (
          <group ref={ref}>
            {[...Array(message.props.positions.length - 1).keys()].map((i) => (
              <CubicBezierLine
                key={i}
                start={message.props.positions[i]}
                end={message.props.positions[i + 1]}
                midA={message.props.control_points[2 * i]}
                midB={message.props.control_points[2 * i + 1]}
                lineWidth={message.props.line_width}
                color={rgbToInt(message.props.color)}
                // Sketchy cast needed due to https://github.com/pmndrs/drei/issues/1476.
                segments={(message.props.segments ?? undefined) as undefined}
              ></CubicBezierLine>
            ))}
            {children}
          </group>
        ),
      };
    }
    case "GaussianSplatsMessage": {
      return {
        makeObject: (ref, children) => (
          <SplatObject
            ref={ref}
            buffer={
              new Uint32Array(
                message.props.buffer.buffer.slice(
                  message.props.buffer.byteOffset,
                  message.props.buffer.byteOffset +
                    message.props.buffer.byteLength,
                ),
              )
            }
          >
            {children}
          </SplatObject>
        ),
      };
    }

    // Add a directional light
    case "DirectionalLightMessage": {
      return {
        makeObject: (ref, children) => (
          <group ref={ref}>
            <CsmDirectionalLight
              lightIntensity={message.props.intensity}
              color={rgbToInt(message.props.color)}
              castShadow={message.props.cast_shadow}
            />
            {children}
          </group>
        ),
        // CsmDirectionalLight is not influenced by visibility, since the
        // lights it adds are portaled to the scene root.
        unmountWhenInvisible: true,
      };
    }

    // Add an ambient light
    // Cannot cast shadows
    case "AmbientLightMessage": {
      return {
        makeObject: (ref, children) => (
          <ambientLight
            ref={ref}
            intensity={message.props.intensity}
            color={rgbToInt(message.props.color)}
          >
            {children}
          </ambientLight>
        ),
      };
    }

    // Add a hemisphere light
    // Cannot cast shadows
    case "HemisphereLightMessage": {
      return {
        makeObject: (ref, children) => (
          <hemisphereLight
            ref={ref}
            intensity={message.props.intensity}
            color={rgbToInt(message.props.sky_color)}
            groundColor={rgbToInt(message.props.ground_color)}
          >
            {children}
          </hemisphereLight>
        ),
      };
    }

    // Add a point light
    case "PointLightMessage": {
      return {
        makeObject: (ref, children) => (
          <pointLight
            ref={ref}
            intensity={message.props.intensity}
            color={rgbToInt(message.props.color)}
            distance={message.props.distance}
            decay={message.props.decay}
            castShadow={message.props.cast_shadow}
            {...shadowArgs}
          >
            {children}
          </pointLight>
        ),
      };
    }
    // Add a rectangular area light
    // Cannot cast shadows
    case "RectAreaLightMessage": {
      return {
        makeObject: (ref, children) => (
          <rectAreaLight
            ref={ref}
            intensity={message.props.intensity}
            color={rgbToInt(message.props.color)}
            width={message.props.width}
            height={message.props.height}
          >
            {children}
          </rectAreaLight>
        ),
      };
    }

    // Add a spot light
    case "SpotLightMessage": {
      return {
        makeObject: (ref, children) => (
          <spotLight
            ref={ref}
            intensity={message.props.intensity}
            color={rgbToInt(message.props.color)}
            distance={message.props.distance}
            angle={message.props.angle}
            penumbra={message.props.penumbra}
            decay={message.props.decay}
            castShadow={message.props.cast_shadow}
            {...shadowArgs}
          >
            {children}
          </spotLight>
        ),
      };
    }
    default: {
      console.log("Received message did not match any known types:", message);
      return { makeObject: () => null };
    }
  }
}

export function SceneNodeThreeObject(props: { name: string }) {
  const viewer = React.useContext(ViewerContext)!;
  const message = viewer.useSceneTree(
    (state) => state.nodeFromName[props.name]?.message,
  );
  const ContextBridge = useContextBridge();
  const updateNodeAttributes = viewer.useSceneTree(
    (state) => state.updateNodeAttributes,
  );

  const {
    makeObject,
    unmountWhenInvisible,
    computeClickInstanceIndexFromInstanceId,
  } = React.useMemo(
    () => createObjectFactory(message, viewer, ContextBridge),
    [message, viewer, ContextBridge],
  );

  const [unmount, setUnmount] = React.useState(false);
  const clickable =
    viewer.useSceneTree((state) => state.nodeFromName[props.name]?.clickable) ??
    false;
  const objRef = React.useRef<THREE.Object3D | null>(null);
  const groupRef = React.useRef<THREE.Group>();

  // Get children.
  const children = React.useMemo(
    () => <SceneNodeChildren name={props.name} />,
    [],
  );

  // Create object + children.
  //
  // For not-fully-understood reasons, wrapping makeObject with useMemo() fixes
  // stability issues (eg breaking runtime errors) associated with
  // PivotControls.
  const viewerMutable = viewer.mutable.current;
  const objNode = React.useMemo(() => {
    if (makeObject === undefined) return null;
    return makeObject((ref: THREE.Object3D) => {
      objRef.current = ref;
      viewerMutable.nodeRefFromName[props.name] = objRef.current;
    }, children);
  }, [makeObject, children]);

  // Helper for transient visibility checks. Checks the .visible attribute of
  // both this object and ancestors.
  //
  // This is used for (1) suppressing click events and (2) unmounting when
  // unmountWhenInvisible is true. The latter is used for <Html /> components.
  const parentRef = React.useRef<THREE.Object3D | null>(null);
  function isDisplayed(): boolean {
    // We avoid checking objRef.current.visible because obj may be unmounted when
    // unmountWhenInvisible=true.
    const attrs =
      viewer.useSceneTree.getState().nodeAttributesFromName[props.name];
    const visibility =
      (attrs?.overrideVisibility === undefined
        ? attrs?.visibility
        : attrs.overrideVisibility) ?? true;
    if (visibility === false) return false;

    // Check visibility of parents + ancestors by traversing the THREE.js hierarchy.
    // This is needed for unmountWhenInvisible to work correctly.
    if (groupRef.current && groupRef.current.parent !== null) {
      // The parent will be unreadable after unmounting, so we cache it.
      parentRef.current = groupRef.current.parent;
    }
    if (parentRef.current !== null) {
      let visible = parentRef.current.visible;
      if (visible) {
        parentRef.current.traverseAncestors((ancestor) => {
          visible = visible && ancestor.visible;
        });
      }
      return visible;
    }

    return true;
  }

  // Pose needs to be updated whenever component is remounted / object is re-created.
  React.useEffect(() => {
    updateNodeAttributes(props.name, {
      poseUpdateState: "needsUpdate",
    });
<<<<<<< HEAD
  }, []);
=======
  }, [objNode]);
>>>>>>> 3abde22d

  // Update attributes on a per-frame basis. Currently does redundant work,
  // although this shouldn't be a bottleneck.
  useFrame(
    () => {
      // Use getState() for performance in render loops (no re-renders).
      const attrs =
        viewer.useSceneTree.getState().nodeAttributesFromName[props.name];

      // Unmount when invisible.
      // Examples: <Html /> components, PivotControls.
      //
      // This is a workaround for situations where just setting `visible` doesn't
      // work (like <Html />), or to prevent invisible elements from being
      // interacted with (<PivotControls />).
      //
      // https://github.com/pmndrs/drei/issues/1323
      if (unmountWhenInvisible) {
        const displayed = isDisplayed();
        if (displayed && unmount) {
          if (objRef.current !== null) objRef.current.visible = false;
          setUnmount(false);
        }
        if (!displayed && !unmount) {
          setUnmount(true);
        }
      }

      if (objRef.current === null) return;
      if (attrs === undefined) return;

      const visibility =
        (attrs?.overrideVisibility === undefined
          ? attrs?.visibility
          : attrs.overrideVisibility) ?? true;
      objRef.current.visible = visibility;

      if (attrs.poseUpdateState == "needsUpdate") {
        // Update pose state through zustand action.
        updateNodeAttributes(props.name, {
          poseUpdateState: "updated",
        });

        const wxyz = attrs.wxyz ?? [1, 0, 0, 0];
        objRef.current.quaternion.set(wxyz[1], wxyz[2], wxyz[3], wxyz[0]);
        const position = attrs.position ?? [0, 0, 0];
        objRef.current.position.set(position[0], position[1], position[2]);

        // Update matrices if necessary. This is necessary for PivotControls.
        if (!objRef.current.matrixAutoUpdate) objRef.current.updateMatrix();
        if (!objRef.current.matrixWorldAutoUpdate)
          objRef.current.updateMatrixWorld();
      }
    },
    // Other useFrame hooks may depend on transforms + visibility. So it's best
    // to call this hook early.
    //
    // However, it's also important that this is *higher* than the priority for
    // the MessageHandler's useFrame. This is to make sure that transforms are
    // updated in the same frame that they are set.
    -1000,
  );

  // Clicking logic.
  const sendClicksThrottled = useThrottledMessageSender(50).send;

  // Track hover state.
  const hoveredRef = React.useRef<HoverState>({
    isHovered: false,
    instanceId: null,
    clickable: false,
  });
  hoveredRef.current.clickable = clickable;

  // Handle case where clickable is toggled to false while still hovered.
  if (!clickable && hoveredRef.current.isHovered) {
    hoveredRef.current.isHovered = false;
    viewerMutable.hoveredElementsCount--;
    if (viewerMutable.hoveredElementsCount === 0) {
      document.body.style.cursor = "auto";
    }
  }

  const dragInfo = React.useRef({
    dragging: false,
    startClientX: 0,
    startClientY: 0,
  });

  if (objNode === undefined || unmount) {
    return null;
  } else {
    return (
      <>
        <group
          ref={groupRef}
          // Instead of using onClick, we use onPointerDown/Move/Up to check mouse drag,
          // and only send a click if the mouse hasn't moved between the down and up events.
          //  - onPointerDown resets the click state (dragged = false)
          //  - onPointerMove, if triggered, sets dragged = true
          //  - onPointerUp, if triggered, sends a click if dragged = false.
          // Note: It would be cool to have dragged actions too...
          onPointerDown={
            !clickable
              ? undefined
              : (e) => {
                  if (!isDisplayed()) return;
                  e.stopPropagation();
                  const state = dragInfo.current;
                  const canvasBbox =
                    viewerMutable.canvas!.getBoundingClientRect();
                  state.startClientX = e.clientX - canvasBbox.left;
                  state.startClientY = e.clientY - canvasBbox.top;
                  state.dragging = false;
                }
          }
          onPointerMove={
            !clickable
              ? undefined
              : (e) => {
                  if (!isDisplayed()) return;
                  e.stopPropagation();
                  const state = dragInfo.current;
                  const canvasBbox =
                    viewerMutable.canvas!.getBoundingClientRect();
                  const deltaX =
                    e.clientX - canvasBbox.left - state.startClientX;
                  const deltaY =
                    e.clientY - canvasBbox.top - state.startClientY;
                  // Minimum motion.
                  if (Math.abs(deltaX) <= 3 && Math.abs(deltaY) <= 3) return;
                  state.dragging = true;
                }
          }
          onPointerUp={
            !clickable
              ? undefined
              : (e) => {
                  if (!isDisplayed()) return;
                  e.stopPropagation();
                  const state = dragInfo.current;
                  if (state.dragging) return;
                  // Convert ray to viser coordinates.
                  const ray = rayToViserCoords(viewer, e.ray);

                  // Send OpenCV image coordinates to the server (normalized).
                  const canvasBbox =
                    viewerMutable.canvas!.getBoundingClientRect();
                  const mouseVectorOpenCV = opencvXyFromPointerXy(viewer, [
                    e.clientX - canvasBbox.left,
                    e.clientY - canvasBbox.top,
                  ]);

                  sendClicksThrottled({
                    type: "SceneNodeClickMessage",
                    name: props.name,
                    instance_index:
                      computeClickInstanceIndexFromInstanceId === undefined
                        ? null
                        : computeClickInstanceIndexFromInstanceId(e.instanceId),
                    // Note that the threejs up is +Y, but we expose a +Z up.
                    ray_origin: [ray.origin.x, ray.origin.y, ray.origin.z],
                    ray_direction: [
                      ray.direction.x,
                      ray.direction.y,
                      ray.direction.z,
                    ],
                    screen_pos: [mouseVectorOpenCV.x, mouseVectorOpenCV.y],
                  });
                }
          }
          onPointerOver={
            !clickable
              ? undefined
              : (e) => {
                  if (!isDisplayed()) return;
                  e.stopPropagation();

                  // Update hover state
                  hoveredRef.current.isHovered = true;
                  // Store the instanceId in the hover ref
                  hoveredRef.current.instanceId = e.instanceId ?? null;

                  // Increment global hover count and update cursor
                  viewerMutable.hoveredElementsCount++;
                  if (viewerMutable.hoveredElementsCount === 1) {
                    document.body.style.cursor = "pointer";
                  }
                }
          }
          onPointerOut={
            !clickable
              ? undefined
              : () => {
                  if (!isDisplayed()) return;

                  // Update hover state
                  hoveredRef.current.isHovered = false;
                  // Clear the instanceId when no longer hovering
                  hoveredRef.current.instanceId = null;

                  // Decrement global hover count and update cursor if needed
                  viewerMutable.hoveredElementsCount--;
                  if (viewerMutable.hoveredElementsCount === 0) {
                    document.body.style.cursor = "auto";
                  }
                }
          }
        >
          <HoverableContext.Provider value={hoveredRef}>
            {objNode}
          </HoverableContext.Provider>
        </group>
      </>
    );
  }
}

function SceneNodeChildren(props: { name: string }) {
  const viewer = React.useContext(ViewerContext)!;
  const childrenNames = viewer.useSceneTree(
    (state) => state.nodeFromName[props.name]?.children,
  );
  return (
    <>
      {childrenNames &&
        childrenNames.map((child_id) => (
          <SceneNodeThreeObject key={child_id} name={child_id} />
        ))}
      <SceneNodeLabel name={props.name} />
    </>
  );
}<|MERGE_RESOLUTION|>--- conflicted
+++ resolved
@@ -770,11 +770,7 @@
     updateNodeAttributes(props.name, {
       poseUpdateState: "needsUpdate",
     });
-<<<<<<< HEAD
-  }, []);
-=======
   }, [objNode]);
->>>>>>> 3abde22d
 
   // Update attributes on a per-frame basis. Currently does redundant work,
   // although this shouldn't be a bottleneck.
