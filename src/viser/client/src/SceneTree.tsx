--- conflicted
+++ resolved
@@ -10,11 +10,9 @@
 import { Text } from "@mantine/core";
 import { useSceneTreeState } from "./SceneTreeState";
 import { ErrorBoundary } from "react-error-boundary";
-<<<<<<< HEAD
 import { rayToViserCoords } from "./WorldTransformUtils";
-=======
 import { HoverableContext } from "./ThreeAssets";
->>>>>>> 6fcd267e
+
 
 export type MakeObject<T extends THREE.Object3D = THREE.Object3D> = (
   ref: React.Ref<T>,
