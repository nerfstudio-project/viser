--- conflicted
+++ resolved
@@ -160,15 +160,15 @@
         message.props.plane == "xz"
           ? new THREE.Euler(0.0, 0.0, 0.0)
           : message.props.plane == "xy"
-          ? new THREE.Euler(Math.PI / 2.0, 0.0, 0.0)
-          : message.props.plane == "yx"
-          ? new THREE.Euler(0.0, Math.PI / 2.0, Math.PI / 2.0)
-          : message.props.plane == "yz"
-          ? new THREE.Euler(0.0, 0.0, Math.PI / 2.0)
-          : message.props.plane == "zx"
-          ? new THREE.Euler(0.0, Math.PI / 2.0, 0.0)
-          : //message.props.plane == "zy"
-            new THREE.Euler(-Math.PI / 2.0, 0.0, -Math.PI / 2.0),
+            ? new THREE.Euler(Math.PI / 2.0, 0.0, 0.0)
+            : message.props.plane == "yx"
+              ? new THREE.Euler(0.0, Math.PI / 2.0, Math.PI / 2.0)
+              : message.props.plane == "yz"
+                ? new THREE.Euler(0.0, 0.0, Math.PI / 2.0)
+                : message.props.plane == "zx"
+                  ? new THREE.Euler(0.0, Math.PI / 2.0, 0.0)
+                  : //message.props.plane == "zy"
+                    new THREE.Euler(-Math.PI / 2.0, 0.0, -Math.PI / 2.0),
       );
 
       // When rotations are identity: plane is XY, while grid is XZ.
@@ -293,55 +293,16 @@
         ),
       };
     }
+
+    // Add a transform control, centered at current object.
     case "TransformControlsMessage": {
-      const name = message.name;
       const sendDragMessage = makeThrottledMessageSender(viewer, 50);
-      // Track drag state to prevent duplicate drag end events.
+      // We track drag state to prevent duplicate drag end events.
       // This variable persists in the closure created by makeObject,
       // so we don't need useRef here.
       let isDragging = false;
       return {
-<<<<<<< HEAD
-        makeObject: (ref, children) => (
-          <PivotControls
-            ref={ref}
-            scale={message.props.scale}
-            lineWidth={message.props.line_width}
-            fixed={message.props.fixed}
-            activeAxes={message.props.active_axes}
-            disableAxes={message.props.disable_axes}
-            disableSliders={message.props.disable_sliders}
-            disableRotations={message.props.disable_rotations}
-            disableScaling={true}
-            translationLimits={message.props.translation_limits}
-            rotationLimits={message.props.rotation_limits}
-            depthTest={message.props.depth_test}
-            opacity={message.props.opacity}
-            onDrag={(l) => {
-              const attrs = viewer.mutable.current.nodeAttributesFromName;
-              if (attrs[message.name] === undefined) {
-                attrs[message.name] = {};
-              }
-
-              const wxyz = new THREE.Quaternion();
-              wxyz.setFromRotationMatrix(l);
-              const position = new THREE.Vector3().setFromMatrixPosition(l);
-
-              const nodeAttributes = attrs[message.name]!;
-              nodeAttributes.wxyz = [wxyz.w, wxyz.x, wxyz.y, wxyz.z];
-              nodeAttributes.position = position.toArray();
-              sendDragMessage({
-                type: "TransformControlsUpdateMessage",
-                name: name,
-                wxyz: nodeAttributes.wxyz,
-                position: nodeAttributes.position,
-              });
-            }}
-          >
-            {children}
-          </PivotControls>
-=======
-        makeObject: (ref) => (
+        makeObject: (ref, children) => (
           <group onClick={(e) => e.stopPropagation()}>
             <PivotControls
               ref={ref}
@@ -361,7 +322,7 @@
                 isDragging = true;
                 viewer.mutable.current.sendMessage({
                   type: "TransformControlsDragStartMessage",
-                  name: name,
+                  name: message.name,
                 });
               }}
               onDrag={(l) => {
@@ -379,7 +340,7 @@
                 nodeAttributes.position = position.toArray();
                 sendDragMessage({
                   type: "TransformControlsUpdateMessage",
-                  name: name,
+                  name: message.name,
                   wxyz: nodeAttributes.wxyz,
                   position: nodeAttributes.position,
                 });
@@ -389,13 +350,14 @@
                   isDragging = false;
                   viewer.mutable.current.sendMessage({
                     type: "TransformControlsDragEndMessage",
-                    name: name,
+                    name: message.name,
                   });
                 }
               }}
-            />
+            >
+              {children}
+            </PivotControls>
           </group>
->>>>>>> ebcd9c9d
         ),
         unmountWhenInvisible: true,
       };
