--- conflicted
+++ resolved
@@ -330,15 +330,17 @@
                 wxyz.setFromRotationMatrix(l);
                 const position = new THREE.Vector3().setFromMatrixPosition(l);
 
-                const wxyzArray: [number, number, number, number] = [
-                  wxyz.w,
-                  wxyz.x,
-                  wxyz.y,
-                  wxyz.z,
+                const wxyzArray = [wxyz.w, wxyz.x, wxyz.y, wxyz.z] as [
+                  number,
+                  number,
+                  number,
+                  number,
                 ];
-                const positionArray: [number, number, number] =
-                  position.toArray() as [number, number, number];
-
+                const positionArray = position.toArray() as [
+                  number,
+                  number,
+                  number,
+                ];
                 // Update node attributes in scene tree state.
                 viewer.useSceneTree
                   .getState()
@@ -349,15 +351,9 @@
 
                 sendDragMessage({
                   type: "TransformControlsUpdateMessage",
-<<<<<<< HEAD
-                  name: name,
+                  name: message.name,
                   wxyz: wxyzArray,
                   position: positionArray,
-=======
-                  name: message.name,
-                  wxyz: nodeAttributes.wxyz,
-                  position: nodeAttributes.position,
->>>>>>> 3b2d58fa
                 });
               }}
               onDragEnd={() => {
