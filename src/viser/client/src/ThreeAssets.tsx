import { Instance, Instances, Line, shaderMaterial } from "@react-three/drei";
import { createPortal, useFrame, useThree } from "@react-three/fiber";
import { Outlines } from "./Outlines";
import React from "react";
import { HoverableContext } from "./HoverContext";
import * as THREE from "three";
import { GLTF, GLTFLoader } from "three/examples/jsm/loaders/GLTFLoader";
import {
  MeshBasicMaterial,
  MeshDepthMaterial,
  MeshDistanceMaterial,
  MeshLambertMaterial,
  MeshMatcapMaterial,
  MeshNormalMaterial,
  MeshPhongMaterial,
  MeshPhysicalMaterial,
  MeshStandardMaterial,
  MeshToonMaterial,
  ShadowMaterial,
  SpriteMaterial,
  RawShaderMaterial,
  ShaderMaterial,
  PointsMaterial,
  LineBasicMaterial,
  LineDashedMaterial,
} from "three";
import { DRACOLoader } from "three/examples/jsm/loaders/DRACOLoader";
import {
  ImageMessage,
  MeshMessage,
  PointCloudMessage,
  SkinnedMeshMessage,
} from "./WebsocketMessages";
import { ViewerContext } from "./ViewerContext";

type AllPossibleThreeJSMaterials =
  | MeshBasicMaterial
  | MeshDepthMaterial
  | MeshDistanceMaterial
  | MeshLambertMaterial
  | MeshMatcapMaterial
  | MeshNormalMaterial
  | MeshPhongMaterial
  | MeshPhysicalMaterial
  | MeshStandardMaterial
  | MeshToonMaterial
  | ShadowMaterial
  | SpriteMaterial
  | RawShaderMaterial
  | ShaderMaterial
  | PointsMaterial
  | LineBasicMaterial
  | LineDashedMaterial;

function rgbToInt(rgb: [number, number, number]): number {
  return (rgb[0] << 16) | (rgb[1] << 8) | rgb[2];
}
const originGeom = new THREE.SphereGeometry(1.0);

const PointCloudMaterial = /* @__PURE__ */ shaderMaterial(
  { scale: 1.0, point_ball_norm: 0.0 },
  `
  precision mediump float;

  varying vec3 vPosition;
  varying vec3 vColor; // in the vertex shader
  uniform float scale;

  void main() {
      vPosition = position;
      vColor = color;
      vec4 world_pos = modelViewMatrix * vec4(position, 1.0);
      gl_Position = projectionMatrix * world_pos;
      gl_PointSize = (scale / -world_pos.z);
  }
   `,
  `varying vec3 vPosition;
  varying vec3 vColor;
  uniform float point_ball_norm;

  void main() {
      if (point_ball_norm < 1000.0) {
          float r = pow(
              pow(abs(gl_PointCoord.x - 0.5), point_ball_norm)
              + pow(abs(gl_PointCoord.y - 0.5), point_ball_norm),
              1.0 / point_ball_norm);
          if (r > 0.5) discard;
      }
      gl_FragColor = vec4(vColor, 1.0);
  }
   `,
);

export const PointCloud = React.forwardRef<THREE.Points, PointCloudMessage>(
  function PointCloud(message, ref) {
    const getThreeState = useThree((state) => state.get);

    const props = message.props;

    // Create geometry and update it whenever the points or colors change.
    const [geometry] = React.useState(() => new THREE.BufferGeometry());

    React.useEffect(() => {
      geometry.setAttribute(
        "position",
        new THREE.Float16BufferAttribute(
          new Uint16Array(
            props.points.buffer.slice(
              props.points.byteOffset,
              props.points.byteOffset + props.points.byteLength,
            ),
          ),
          3,
        ),
      );
      // geometry.computeBoundingSphere();
    }, [props.points]);

    React.useEffect(() => {
      geometry.setAttribute(
        "color",
        new THREE.BufferAttribute(new Uint8Array(props.colors), 3, true),
      );
    }, [props.colors]);

    React.useEffect(() => {
      return () => {
        geometry.dispose();
      };
    }, [geometry]);

    // Create persistent material and update it whenever the point size changes.
    const [material] = React.useState(
      () => new PointCloudMaterial({ vertexColors: true }),
    );
    material.uniforms.scale.value = 10.0;
    material.uniforms.point_ball_norm.value = props.point_ball_norm;

    React.useEffect(() => {
      return () => {
        material.dispose();
      };
    }, [material]);

    const rendererSize = new THREE.Vector2();
    useFrame(() => {
      // Match point scale to behavior of THREE.PointsMaterial().
      if (material === undefined) return;
      // point px height / actual height = point meters height / frustum meters height
      // frustum meters height = math.tan(fov / 2.0) * z
      // point px height = (point meters height / math.tan(fov / 2.0) * actual height)  / z
      material.uniforms.scale.value =
        (props.point_size /
          Math.tan(
            (((getThreeState().camera as THREE.PerspectiveCamera).fov / 180.0) *
              Math.PI) /
              2.0,
          )) *
        getThreeState().gl.getSize(rendererSize).height *
        getThreeState().gl.getPixelRatio();
    });
    return <points ref={ref} geometry={geometry} material={material} />;
  },
);

/** Component for rendering the contents of GLB files. */
export const GlbAsset = React.forwardRef<
  THREE.Group,
  { glb_data: Uint8Array<ArrayBuffer>; scale: number }
>(function GlbAsset({ glb_data, scale }, ref) {
  // We track both the GLTF asset itself and all meshes within it. Meshes are
  // used for hover effects.

  const [material, setMaterial] = React.useState<THREE.Material>();
  const [gltf, setGltf] = React.useState<GLTF>();
  const [meshes, setMeshes] = React.useState<THREE.Mesh[]>([]);

  // glTF/GLB files support animations.
  const mixerRef = React.useRef<THREE.AnimationMixer | null>(null);
  React.useEffect(() => {
    const material = new THREE.MeshStandardMaterial()

    const loader = new GLTFLoader();

    // We use a CDN for Draco. We could move this locally if we want to use Viser offline.
    const dracoLoader = new DRACOLoader();
    dracoLoader.setDecoderPath("https://www.gstatic.com/draco/v1/decoders/");
    loader.setDRACOLoader(dracoLoader);

    loader.parse(
      glb_data.buffer,
      "",
      (gltf) => {
        if (gltf.animations && gltf.animations.length) {
          mixerRef.current = new THREE.AnimationMixer(gltf.scene);
          gltf.animations.forEach((clip) => {
            mixerRef.current!.clipAction(clip).play();
          });
        }
        const meshes: THREE.Mesh[] = [];
        gltf?.scene.traverse((obj) => {
          if (obj instanceof THREE.Mesh){
            obj.geometry.computeVertexNormals();
            obj.geometry.computeBoundingSphere();
            obj.castShadow = true;
            obj.receiveShadow = true;
            obj.material = material;
            meshes.push(obj);}
        });
        
        setMaterial(material);
        setMeshes(meshes);
        setGltf(gltf);
        
      },
      (error) => {
        console.log("Error loading GLB!");
        console.log(error);
      },
    );
    
    return () => {
      if (mixerRef.current) mixerRef.current.stopAllAction();

      function disposeNode(node: any) {
        if (node instanceof THREE.Mesh) {
          if (node.geometry) {
            node.geometry.dispose();
          }
          if (node.material) {
            if (Array.isArray(node.material)) {
              node.material.forEach((material) => {
                disposeMaterial(material);
              });
            } else {
              disposeMaterial(node.material);
            }
          }
        }
      }
      function disposeMaterial(material: AllPossibleThreeJSMaterials) {
        if ("map" in material) material.map?.dispose();
        if ("lightMap" in material) material.lightMap?.dispose();
        if ("bumpMap" in material) material.bumpMap?.dispose();
        if ("normalMap" in material) material.normalMap?.dispose();
        if ("specularMap" in material) material.specularMap?.dispose();
        if ("envMap" in material) material.envMap?.dispose();
        if ("alphaMap" in material) material.alphaMap?.dispose();
        if ("aoMap" in material) material.aoMap?.dispose();
        if ("displacementMap" in material) material.displacementMap?.dispose();
        if ("emissiveMap" in material) material.emissiveMap?.dispose();
        if ("gradientMap" in material) material.gradientMap?.dispose();
        if ("metalnessMap" in material) material.metalnessMap?.dispose();
        if ("roughnessMap" in material) material.roughnessMap?.dispose();
        material.dispose(); // disposes any programs associated with the material
      }

      // Attempt to free resources.
      gltf?.scene.traverse(disposeNode);
    };
  }, [glb_data]);
  
  useFrame((_, delta) => {
    if (mixerRef.current) {
      mixerRef.current.update(delta);
    }
   
  });
  
  return (
    <group ref={ref}>
      {gltf === undefined ? null : (
        <>
          <primitive object={gltf.scene} scale={scale} />
          {meshes.map((mesh) =>
            createPortal(<OutlinesIfHovered alwaysMounted />, mesh),
          )}
        </>
      )}
    </group>
  );
});

/** Helper for adding coordinate frames as scene nodes. */
export const CoordinateFrame = React.forwardRef<
  THREE.Group,
  {
    showAxes?: boolean;
    axesLength?: number;
    axesRadius?: number;
    originRadius?: number;
    originColor?: number;
  }
>(function CoordinateFrame(
  {
    showAxes = true,
    axesLength = 0.5,
    axesRadius = 0.0125,
    originRadius = undefined,
    originColor = 0xecec00,
  },
  ref,
) {
  originRadius = originRadius ?? axesRadius * 2;
  return (
    <group ref={ref}>
      {showAxes && (
        <>
          <mesh
            geometry={originGeom}
            scale={new THREE.Vector3(originRadius, originRadius, originRadius)}
          >
            <meshBasicMaterial color={originColor} />
            <OutlinesIfHovered />
          </mesh>
          <Instances limit={3}>
            <meshBasicMaterial />
            <cylinderGeometry args={[axesRadius, axesRadius, axesLength, 16]} />
            <Instance
              rotation={new THREE.Euler(0.0, 0.0, (3.0 * Math.PI) / 2.0)}
              position={[0.5 * axesLength, 0.0, 0.0]}
              color={0xcc0000}
            >
              <OutlinesIfHovered />
            </Instance>
            <Instance position={[0.0, 0.5 * axesLength, 0.0]} color={0x00cc00}>
              <OutlinesIfHovered />
            </Instance>
            <Instance
              rotation={new THREE.Euler(Math.PI / 2.0, 0.0, 0.0)}
              position={[0.0, 0.0, 0.5 * axesLength]}
              color={0x0000cc}
            >
              <OutlinesIfHovered />
            </Instance>
          </Instances>
        </>
      )}
    </group>
  );
});

/** Helper for adding batched/instanced coordinate frames as scene nodes. */
export const InstancedAxes = React.forwardRef<
  THREE.Group,
  {
    wxyzsBatched: Float32Array;
    positionsBatched: Float32Array;
    axes_length?: number;
    axes_radius?: number;
  }
>(function InstancedAxes(
  {
    wxyzsBatched: instance_wxyzs,
    positionsBatched: instance_positions,
    axes_length = 0.5,
    axes_radius = 0.0125,
  },
  ref,
) {
  const axesRef = React.useRef<THREE.InstancedMesh>(null);

  const cylinderGeom = new THREE.CylinderGeometry(
    axes_radius,
    axes_radius,
    axes_length,
    16,
  );
  const material = new MeshBasicMaterial();

  // Dispose when done.
  React.useEffect(() => {
    return () => {
      cylinderGeom.dispose();
      material.dispose();
    };
  });

  // Update instance matrices and colors.
  React.useEffect(() => {
    // Pre-allocate to avoid garbage collector from running during loop.
    const T_world_frame = new THREE.Matrix4();
    const T_world_framex = new THREE.Matrix4();
    const T_world_framey = new THREE.Matrix4();
    const T_world_framez = new THREE.Matrix4();

    const T_frame_framex = new THREE.Matrix4()
      .makeRotationFromEuler(new THREE.Euler(0.0, 0.0, (3.0 * Math.PI) / 2.0))
      .setPosition(0.5 * axes_length, 0.0, 0.0);
    const T_frame_framey = new THREE.Matrix4()
      .makeRotationFromEuler(new THREE.Euler(0.0, 0.0, 0.0))
      .setPosition(0.0, 0.5 * axes_length, 0.0);
    const T_frame_framez = new THREE.Matrix4()
      .makeRotationFromEuler(new THREE.Euler(Math.PI / 2.0, 0.0, 0.0))
      .setPosition(0.0, 0.0, 0.5 * axes_length);

    const tmpQuat = new THREE.Quaternion();

    const red = new THREE.Color(0xcc0000);
    const green = new THREE.Color(0x00cc00);
    const blue = new THREE.Color(0x0000cc);

    for (let i = 0; i < instance_wxyzs.length / 4; i++) {
      T_world_frame.makeRotationFromQuaternion(
        tmpQuat.set(
          instance_wxyzs[i * 4 + 1],
          instance_wxyzs[i * 4 + 2],
          instance_wxyzs[i * 4 + 3],
          instance_wxyzs[i * 4 + 0],
        ),
      ).setPosition(
        instance_positions[i * 3 + 0],
        instance_positions[i * 3 + 1],
        instance_positions[i * 3 + 2],
      );
      T_world_framex.copy(T_world_frame).multiply(T_frame_framex);
      T_world_framey.copy(T_world_frame).multiply(T_frame_framey);
      T_world_framez.copy(T_world_frame).multiply(T_frame_framez);

      axesRef.current!.setMatrixAt(i * 3 + 0, T_world_framex);
      axesRef.current!.setMatrixAt(i * 3 + 1, T_world_framey);
      axesRef.current!.setMatrixAt(i * 3 + 2, T_world_framez);

      axesRef.current!.setColorAt(i * 3 + 0, red);
      axesRef.current!.setColorAt(i * 3 + 1, green);
      axesRef.current!.setColorAt(i * 3 + 2, blue);
    }
    axesRef.current!.instanceMatrix.needsUpdate = true;
    axesRef.current!.instanceColor!.needsUpdate = true;
  }, [instance_wxyzs, instance_positions]);

  return (
    <group ref={ref}>
      <instancedMesh
        ref={axesRef}
        args={[cylinderGeom, material, (instance_wxyzs.length / 4) * 3]}
      >
        <OutlinesIfHovered />
      </instancedMesh>
    </group>
  );
});

/** Convert raw RGB color buffers to linear color buffers. **/
export const ViserMesh = React.forwardRef<
  THREE.Mesh | THREE.SkinnedMesh,
  MeshMessage | SkinnedMeshMessage
>(function ViserMesh(message, ref) {
  const viewer = React.useContext(ViewerContext)!;

  const generateGradientMap = (shades: 3 | 5) => {
    const texture = new THREE.DataTexture(
      Uint8Array.from(shades == 3 ? [0, 128, 255] : [0, 64, 128, 192, 255]),
      shades,
      1,
      THREE.RedFormat,
    );

    texture.needsUpdate = true;
    return texture;
  };
<<<<<<< HEAD
  const standardArgs = {
    color:
      message.props.color === null ? undefined : rgbToInt(message.props.color),
    wireframe: message.props.wireframe,
    transparent: message.props.opacity !== null,
    opacity: message.props.opacity ?? 1.0,
    // Flat shading only makes sense for non-wireframe materials.
    flatShading: message.props.flat_shading && !message.props.wireframe,
    side: {
      front: THREE.FrontSide,
      back: THREE.BackSide,
      double: THREE.DoubleSide,
    }[message.props.side]
  };
=======
>>>>>>> 5b451b2f
  const assertUnreachable = (x: never): never => {
    throw new Error(`Should never get here! ${x}`);
  };

  const [material, setMaterial] = React.useState<THREE.Material>();
  const bonesRef = React.useRef<THREE.Bone[]>();

  React.useEffect(() => {
    const standardArgs = {
      color:
        message.props.color === null
          ? undefined
          : rgbToInt(message.props.color),
      wireframe: message.props.wireframe,
      transparent: message.props.opacity !== null,
      opacity: message.props.opacity ?? 1.0,
      // Flat shading only makes sense for non-wireframe materials.
      flatShading: message.props.flat_shading && !message.props.wireframe,
      side: {
        front: THREE.FrontSide,
        back: THREE.BackSide,
        double: THREE.DoubleSide,
      }[message.props.side],
    };
    const material =
      message.props.material == "standard" || message.props.wireframe
        ? new THREE.MeshStandardMaterial(standardArgs)
        : message.props.material == "toon3"
          ? new THREE.MeshToonMaterial({
              gradientMap: generateGradientMap(3),
              ...standardArgs,
            })
          : message.props.material == "toon5"
            ? new THREE.MeshToonMaterial({
                gradientMap: generateGradientMap(5),
                ...standardArgs,
              })
            : assertUnreachable(message.props.material);
    setMaterial(material);

    return () => {
      // Dispose material when done.
      material.dispose();
    };
  }, [
    message.props.material,
    message.props.color,
    message.props.wireframe,
    message.props.opacity,
  ]);

  // Create persistent geometry. Set attributes when we receive updates.
  const [geometry] = React.useState<THREE.BufferGeometry>(
    () => new THREE.BufferGeometry(),
  );
  const [skeleton, setSkeleton] = React.useState<THREE.Skeleton>();
  React.useEffect(() => {
    geometry.setAttribute(
      "position",
      new THREE.BufferAttribute(
        new Float32Array(
          message.props.vertices.buffer.slice(
            message.props.vertices.byteOffset,
            message.props.vertices.byteOffset +
              message.props.vertices.byteLength,
          ),
        ),
        3,
      ),
    );
    geometry.setIndex(
      new THREE.BufferAttribute(
        new Uint32Array(
          message.props.faces.buffer.slice(
            message.props.faces.byteOffset,
            message.props.faces.byteOffset + message.props.faces.byteLength,
          ),
        ),
        1,
      ),
    );
    geometry.computeVertexNormals();
    geometry.computeBoundingSphere();
    
    let skeleton = undefined;
    if (message.type === "SkinnedMeshMessage") {
      // Skinned mesh.
      const bone_wxyzs = new Float32Array(
        message.props.bone_wxyzs.buffer.slice(
          message.props.bone_wxyzs.byteOffset,
          message.props.bone_wxyzs.byteOffset +
            message.props.bone_wxyzs.byteLength,
        ),
      );
      const bone_positions = new Float32Array(
        message.props.bone_positions.buffer.slice(
          message.props.bone_positions.byteOffset,
          message.props.bone_positions.byteOffset +
            message.props.bone_positions.byteLength,
        ),
      );

      const bones: THREE.Bone[] = [];
      bonesRef.current = bones;
      for (let i = 0; i < bone_positions.length / 3; i++) {
        bones.push(new THREE.Bone());
      }
      const boneInverses: THREE.Matrix4[] = [];
      const xyzw_quat = new THREE.Quaternion();
      bones.forEach((bone, i) => {
        xyzw_quat.set(
          bone_wxyzs[i * 4 + 1],
          bone_wxyzs[i * 4 + 2],
          bone_wxyzs[i * 4 + 3],
          bone_wxyzs[i * 4 + 0],
        );

        const boneInverse = new THREE.Matrix4();
        boneInverse.makeRotationFromQuaternion(xyzw_quat);
        boneInverse.setPosition(
          bone_positions[i * 3 + 0],
          bone_positions[i * 3 + 1],
          bone_positions[i * 3 + 2],
        );
        boneInverse.invert();
        boneInverses.push(boneInverse);

        bone.setRotationFromQuaternion(xyzw_quat);
        bone.position.set(
          bone_positions[i * 3 + 0],
          bone_positions[i * 3 + 1],
          bone_positions[i * 3 + 2],
        );
      });
      skeleton = new THREE.Skeleton(bones, boneInverses);

      geometry.setAttribute(
        "skinIndex",
        new THREE.BufferAttribute(
          new Uint16Array(
            message.props.skin_indices.buffer.slice(
              message.props.skin_indices.byteOffset,
              message.props.skin_indices.byteOffset +
                message.props.skin_indices.byteLength,
            ),
          ),
          4,
        ),
      );
      geometry.setAttribute(
        "skinWeight",
        new THREE.BufferAttribute(
          new Float32Array(
            message.props.skin_weights!.buffer.slice(
              message.props.skin_weights!.byteOffset,
              message.props.skin_weights!.byteOffset +
                message.props.skin_weights!.byteLength,
            ),
          ),
          4,
        ),
      );
    }
    skeleton?.init();
    setSkeleton(skeleton);
    return () => {
      if (message.type === "SkinnedMeshMessage") {
        skeleton !== undefined && skeleton.dispose();
        const state = viewer.skinnedMeshState.current[message.name];
        state.initialized = false;
      }
    };
  }, [
    message.type,
    message.props.vertices.buffer,
    message.props.faces.buffer,
    message.type == "SkinnedMeshMessage"
      ? message.props.skin_indices.buffer
      : null,
    message.type == "SkinnedMeshMessage"
      ? message.props.skin_weights.buffer
      : null,
    message.type == "SkinnedMeshMessage"
      ? message.props.bone_wxyzs.buffer
      : null,
    message.type == "SkinnedMeshMessage"
      ? message.props.bone_positions.buffer
      : null,
  ]);
  // Dispose geometry when done.
  React.useEffect(() => {
    return () => {
      geometry.dispose();
    };
  }, [geometry]);

  // Update bone transforms for skinned meshes.
  useFrame(() => {
    if (message.type !== "SkinnedMeshMessage") return;

    const parentNode = viewer.nodeRefFromName.current[message.name];
    if (parentNode === undefined) return;

    const state = viewer.skinnedMeshState.current[message.name];
    const bones = bonesRef.current;
    if (skeleton !== undefined && bones !== undefined) {
      if (!state.initialized) {
        bones.forEach((bone) => {
          parentNode.add(bone);
        });
        state.initialized = true;
      }
      bones.forEach((bone, i) => {
        const wxyz = state.poses[i].wxyz;
        const position = state.poses[i].position;
        bone.quaternion.set(wxyz[1], wxyz[2], wxyz[3], wxyz[0]);
        bone.position.set(position[0], position[1], position[2]);
      });
    }
  });

  if (geometry === undefined || material === undefined) {
    return;
  } else if (message.type === "SkinnedMeshMessage") {
    return (
      <skinnedMesh
        ref={ref as React.ForwardedRef<THREE.SkinnedMesh>}
        geometry={geometry}
        material={material}
        skeleton={skeleton}
        castShadow
        receiveShadow
        // TODO: leaving culling on (default) sometimes causes the
        // mesh to randomly disappear, as of r3f==8.16.2.
        //
        // Probably this is because we don't update the bounding
        // sphere after the bone transforms change.
        frustumCulled={false}
      >
        <OutlinesIfHovered alwaysMounted />
      </skinnedMesh>
    );
  } else {
    // Normal mesh.
    return (
      <mesh
        ref={ref as React.ForwardedRef<THREE.Mesh>}
        geometry={geometry}
        material={material}
        castShadow
        receiveShadow
      >
        <OutlinesIfHovered alwaysMounted />
      </mesh>
    );
  }
});

export const ViserImage = React.forwardRef<THREE.Group, ImageMessage>(
  function ViserImage(message, ref) {
    const [imageTexture, setImageTexture] = React.useState<THREE.Texture>();

    React.useEffect(() => {
      if (message.props.media_type !== null && message.props._data !== null) {
        const image_url = URL.createObjectURL(new Blob([message.props._data]));
        new THREE.TextureLoader().load(image_url, (texture) => {
          setImageTexture(texture);
          URL.revokeObjectURL(image_url);
        });
      }
    }, [message.props.media_type, message.props._data]);
    return (
      <group ref={ref}>
        <mesh rotation={new THREE.Euler(Math.PI, 0.0, 0.0)}>
          <OutlinesIfHovered />
          <planeGeometry
            attach="geometry"
            args={[message.props.render_width, message.props.render_height]}
          />
          <meshBasicMaterial
            attach="material"
            transparent={true}
            side={THREE.DoubleSide}
            map={imageTexture}
            toneMapped={false}
          />
        </mesh>
      </group>
    );
  },
);

/** Helper for visualizing camera frustums. */
export const CameraFrustum = React.forwardRef<
  THREE.Group,
  {
    fov: number;
    aspect: number;
    scale: number;
    lineWidth: number;
    color: number;
    imageBinary: Uint8Array | null;
    imageMediaType: string | null;
  }
>(function CameraFrustum(props, ref) {
  const [imageTexture, setImageTexture] = React.useState<THREE.Texture>();

  React.useEffect(() => {
    if (props.imageMediaType !== null && props.imageBinary !== null) {
      const image_url = URL.createObjectURL(new Blob([props.imageBinary]));
      new THREE.TextureLoader().load(image_url, (texture) => {
        setImageTexture(texture);
        URL.revokeObjectURL(image_url);
      });
    } else {
      setImageTexture(undefined);
    }
  }, [props.imageMediaType, props.imageBinary]);

  let y = Math.tan(props.fov / 2.0);
  let x = y * props.aspect;
  let z = 1.0;

  const volumeScale = Math.cbrt((x * y * z) / 3.0);
  x /= volumeScale;
  y /= volumeScale;
  z /= volumeScale;
  x *= props.scale;
  y *= props.scale;
  z *= props.scale;

  const hoveredRef = React.useContext(HoverableContext);
  const [isHovered, setIsHovered] = React.useState(false);

  useFrame(() => {
    if (hoveredRef !== null && hoveredRef.current !== isHovered) {
      setIsHovered(hoveredRef.current);
    }
  });

  const frustumPoints: [number, number, number][] = [
    // Rectangle.
    [-1, -1, 1],
    [1, -1, 1],
    [1, -1, 1],
    [1, 1, 1],
    [1, 1, 1],
    [-1, 1, 1],
    [-1, 1, 1],
    [-1, -1, 1],
    // Lines to origin.
    [-1, -1, 1],
    [0, 0, 0],
    [0, 0, 0],
    [1, -1, 1],
    // Lines to origin.
    [-1, 1, 1],
    [0, 0, 0],
    [0, 0, 0],
    [1, 1, 1],
    // Up direction indicator.
    // Don't overlap with the image if the image is present.
    [0.0, -1.2, 1.0],
    imageTexture === undefined ? [0.0, -0.9, 1.0] : [0.0, -1.0, 1.0],
  ].map((xyz) => [xyz[0] * x, xyz[1] * y, xyz[2] * z]);

  return (
    <group ref={ref}>
      <Line
        points={frustumPoints}
        color={isHovered ? 0xfbff00 : props.color}
        lineWidth={isHovered ? 1.5 * props.lineWidth : props.lineWidth}
        segments
      />
      {imageTexture && (
        <mesh
          // 0.999999 is to avoid z-fighting with the frustum lines.
          position={[0.0, 0.0, z * 0.999999]}
          rotation={new THREE.Euler(Math.PI, 0.0, 0.0)}
        >
          <planeGeometry
            attach="geometry"
            args={[props.aspect * y * 2, y * 2]}
          />
          <meshBasicMaterial
            attach="material"
            transparent={true}
            side={THREE.DoubleSide}
            map={imageTexture}
            toneMapped={false}
          />
        </mesh>
      )}
    </group>
  );
});

/** Outlines object, which should be placed as a child of all meshes that might
 * be clickable. */
export function OutlinesIfHovered(
  props: { alwaysMounted?: boolean; creaseAngle?: number } = {
    // Can be set to true for objects like meshes which may be slow to mount.
    // It seems better to set to False for instanced meshes, there may be some
    // drei or fiber-related race conditions...
    alwaysMounted: false,
    // Some thing just look better with no creasing, like camera frustum objects.
    creaseAngle: Math.PI,
  },
) {
  const groupRef = React.useRef<THREE.Group>(null);
  const hoveredRef = React.useContext(HoverableContext);
  const [mounted, setMounted] = React.useState(true);

  useFrame(() => {
    if (hoveredRef === null) return;
    if (props.alwaysMounted) {
      if (groupRef.current === null) return;
      groupRef.current.visible = hoveredRef.current;
    } else if (hoveredRef.current != mounted) {
      setMounted(hoveredRef.current);
    }
  });
  return hoveredRef === null || !mounted ? null : (
    <Outlines
      ref={groupRef}
      thickness={10}
      screenspace={true}
      color={0xfbff00}
      opacity={0.8}
      transparent={true}
      angle={props.creaseAngle}
    />
  );
}<|MERGE_RESOLUTION|>--- conflicted
+++ resolved
@@ -459,23 +459,7 @@
     texture.needsUpdate = true;
     return texture;
   };
-<<<<<<< HEAD
-  const standardArgs = {
-    color:
-      message.props.color === null ? undefined : rgbToInt(message.props.color),
-    wireframe: message.props.wireframe,
-    transparent: message.props.opacity !== null,
-    opacity: message.props.opacity ?? 1.0,
-    // Flat shading only makes sense for non-wireframe materials.
-    flatShading: message.props.flat_shading && !message.props.wireframe,
-    side: {
-      front: THREE.FrontSide,
-      back: THREE.BackSide,
-      double: THREE.DoubleSide,
-    }[message.props.side]
-  };
-=======
->>>>>>> 5b451b2f
+ 
   const assertUnreachable = (x: never): never => {
     throw new Error(`Should never get here! ${x}`);
   };
