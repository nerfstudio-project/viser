import { Instance, Instances, Line, shaderMaterial } from "@react-three/drei";
import { useFrame, useThree } from "@react-three/fiber";
import { OutlinesIfHovered } from "./OutlinesIfHovered";
import React from "react";
import { HoverableContext } from "./HoverContext";
import * as THREE from "three";
import {
  CameraFrustumMessage,
  ImageMessage,
  PointCloudMessage,
} from "./WebsocketMessages";
import { BatchedMeshHoverOutlines } from "./mesh/BatchedMeshHoverOutlines";
import { rgbToInt } from "./mesh/MeshUtils";
import { MeshBasicMaterial } from "three";

const originGeom = new THREE.SphereGeometry(1.0);

const PointCloudMaterial = /* @__PURE__ */ shaderMaterial(
  {
    scale: 1.0,
    point_ball_norm: 0.0,
    uniformColor: new THREE.Color(1, 1, 1),
  },
  `
  precision mediump float;

  varying vec3 vPosition;
  varying vec3 vColor; // in the vertex shader
  uniform float scale;
  uniform vec3 uniformColor;

  void main() {
      vPosition = position;
      #ifdef USE_COLOR
      vColor = color;
      #else
      vColor = uniformColor;
      #endif
      vec4 world_pos = modelViewMatrix * vec4(position, 1.0);
      gl_Position = projectionMatrix * world_pos;
      gl_PointSize = (scale / -world_pos.z);
  }
   `,
  `varying vec3 vPosition;
  varying vec3 vColor;
  uniform float point_ball_norm;
  uniform vec3 uniformColor;

  void main() {
      if (point_ball_norm < 1000.0) {
          float r = pow(
              pow(abs(gl_PointCoord.x - 0.5), point_ball_norm)
              + pow(abs(gl_PointCoord.y - 0.5), point_ball_norm),
              1.0 / point_ball_norm);
          if (r > 0.5) discard;
      }
      gl_FragColor = vec4(vColor, 1.0);
  }
   `,
);

export const PointCloud = React.forwardRef<THREE.Points, PointCloudMessage>(
  function PointCloud(message, ref) {
    const getThreeState = useThree((state) => state.get);

    const props = message.props;

    // Create geometry using useMemo for better performance.
    const geometry = React.useMemo(() => {
      const geometry = new THREE.BufferGeometry();

      if (message.props.precision === "float16") {
        geometry.setAttribute(
          "position",
          new THREE.Float16BufferAttribute(
            new Uint16Array(
              props.points.buffer.slice(
                props.points.byteOffset,
                props.points.byteOffset + props.points.byteLength,
              ),
            ),
            3,
          ),
        );
      } else {
        geometry.setAttribute(
          "position",
          new THREE.Float32BufferAttribute(
            new Float32Array(
              props.points.buffer.slice(
                props.points.byteOffset,
                props.points.byteOffset + props.points.byteLength,
              ),
            ),
            3,
          ),
        );
      }

      // Add color attribute if needed.
      if (props.colors.length > 3) {
        geometry.setAttribute(
          "color",
          new THREE.BufferAttribute(new Uint8Array(props.colors), 3, true),
        );
      } else if (props.colors.length < 3) {
        console.error(
          `Invalid color buffer length, got ${props.colors.length}`,
        );
      }

      return geometry;
    }, [props.points, props.colors]);

    // Create material using useMemo for better performance.
    const material = React.useMemo(() => {
      const material = new PointCloudMaterial();

      if (props.colors.length > 3) {
        material.vertexColors = true;
      } else {
        material.vertexColors = false;
        material.uniforms.uniformColor.value = new THREE.Color(
          props.colors[0],
          props.colors[1],
          props.colors[2],
        );
      }
<<<<<<< HEAD
=======
      setGeometry(geometry);
      setMaterial(material);
    }, [props.points, props.colors, props.precision]);
>>>>>>> 1f523ff5

      return material;
    }, [props.colors]);

    // Clean up resources when component unmounts.
    React.useEffect(() => {
      return () => {
        geometry.dispose();
        material.dispose();
      };
    }, [geometry, material]);

    // Update material properties with point_ball_norm
    React.useEffect(() => {
      material.uniforms.scale.value = 10.0;
      material.uniforms.point_ball_norm.value = props.point_ball_norm;
    }, [props.point_ball_norm, material]);

    const rendererSize = new THREE.Vector2();
    useFrame(() => {
      // Match point scale to behavior of THREE.PointsMaterial().
      // point px height / actual height = point meters height / frustum meters height
      // frustum meters height = math.tan(fov / 2.0) * z
      // point px height = (point meters height / math.tan(fov / 2.0) * actual height)  / z
      material.uniforms.scale.value =
        (props.point_size /
          Math.tan(
            (((getThreeState().camera as THREE.PerspectiveCamera).fov / 180.0) *
              Math.PI) /
              2.0,
          )) *
        getThreeState().gl.getSize(rendererSize).height *
        getThreeState().gl.getPixelRatio();
    });
    return (
      <points
        frustumCulled={false}
        ref={ref}
        geometry={geometry}
        material={material}
      />
    );
  },
);

/** Helper for adding coordinate frames as scene nodes. */
export const CoordinateFrame = React.forwardRef<
  THREE.Group,
  {
    showAxes?: boolean;
    axesLength?: number;
    axesRadius?: number;
    originRadius?: number;
    originColor?: number;
  }
>(function CoordinateFrame(
  {
    showAxes = true,
    axesLength = 0.5,
    axesRadius = 0.0125,
    originRadius = undefined,
    originColor = 0xecec00,
  },
  ref,
) {
  originRadius = originRadius ?? axesRadius * 2;
  return (
    <group ref={ref}>
      {showAxes && (
        <>
          <mesh
            geometry={originGeom}
            scale={new THREE.Vector3(originRadius, originRadius, originRadius)}
          >
            <meshBasicMaterial color={originColor} />
            <OutlinesIfHovered />
          </mesh>
          <Instances limit={3}>
            <meshBasicMaterial />
            <cylinderGeometry args={[axesRadius, axesRadius, axesLength, 16]} />
            <Instance
              rotation={new THREE.Euler(0.0, 0.0, (3.0 * Math.PI) / 2.0)}
              position={[0.5 * axesLength, 0.0, 0.0]}
              color={0xcc0000}
            >
              <OutlinesIfHovered />
            </Instance>
            <Instance position={[0.0, 0.5 * axesLength, 0.0]} color={0x00cc00}>
              <OutlinesIfHovered />
            </Instance>
            <Instance
              rotation={new THREE.Euler(Math.PI / 2.0, 0.0, 0.0)}
              position={[0.0, 0.0, 0.5 * axesLength]}
              color={0x0000cc}
            >
              <OutlinesIfHovered />
            </Instance>
          </Instances>
        </>
      )}
    </group>
  );
});

/** Helper for adding batched/instanced coordinate frames as scene nodes. */
export const InstancedAxes = React.forwardRef<
  THREE.Group,
  {
    batched_wxyzs: Float32Array;
    batched_positions: Float32Array;
    axes_length?: number;
    axes_radius?: number;
  }
>(function InstancedAxes(
  { batched_wxyzs, batched_positions, axes_length = 0.5, axes_radius = 0.0125 },
  ref,
) {
  const axesRef = React.useRef<THREE.InstancedMesh>(null);

  // Create geometry and material using useMemo.
  const cylinderGeom = React.useMemo(
    () => new THREE.CylinderGeometry(axes_radius, axes_radius, axes_length, 16),
    [axes_radius, axes_length],
  );

  const material = React.useMemo(() => new MeshBasicMaterial(), []);

  // Dispose resources when component unmounts.
  React.useEffect(() => {
    return () => {
      cylinderGeom.dispose();
      material.dispose();
    };
  }, [cylinderGeom, material]);

  // Pre-compute transformation matrices for axes using useMemo.
  const axesTransformations = React.useMemo(() => {
    return {
      T_frame_framex: new THREE.Matrix4()
        .makeRotationFromEuler(new THREE.Euler(0.0, 0.0, (3.0 * Math.PI) / 2.0))
        .setPosition(0.5 * axes_length, 0.0, 0.0),
      T_frame_framey: new THREE.Matrix4()
        .makeRotationFromEuler(new THREE.Euler(0.0, 0.0, 0.0))
        .setPosition(0.0, 0.5 * axes_length, 0.0),
      T_frame_framez: new THREE.Matrix4()
        .makeRotationFromEuler(new THREE.Euler(Math.PI / 2.0, 0.0, 0.0))
        .setPosition(0.0, 0.0, 0.5 * axes_length),
      red: new THREE.Color(0xcc0000),
      green: new THREE.Color(0x00cc00),
      blue: new THREE.Color(0x0000cc),
    };
  }, [axes_length]);

  // Update instance matrices and colors.
  React.useEffect(() => {
    if (!axesRef.current) return;

    // Pre-allocate to avoid garbage collector from running during loop.
    const T_world_frame = new THREE.Matrix4();
    const T_world_framex = new THREE.Matrix4();
    const T_world_framey = new THREE.Matrix4();
    const T_world_framez = new THREE.Matrix4();
    const tmpQuat = new THREE.Quaternion();

    const { T_frame_framex, T_frame_framey, T_frame_framez, red, green, blue } =
      axesTransformations;

    for (let i = 0; i < batched_wxyzs.length / 4; i++) {
      T_world_frame.makeRotationFromQuaternion(
        tmpQuat.set(
          batched_wxyzs[i * 4 + 1],
          batched_wxyzs[i * 4 + 2],
          batched_wxyzs[i * 4 + 3],
          batched_wxyzs[i * 4 + 0],
        ),
      ).setPosition(
        batched_positions[i * 3 + 0],
        batched_positions[i * 3 + 1],
        batched_positions[i * 3 + 2],
      );
      T_world_framex.copy(T_world_frame).multiply(T_frame_framex);
      T_world_framey.copy(T_world_frame).multiply(T_frame_framey);
      T_world_framez.copy(T_world_frame).multiply(T_frame_framez);

      axesRef.current.setMatrixAt(i * 3 + 0, T_world_framex);
      axesRef.current.setMatrixAt(i * 3 + 1, T_world_framey);
      axesRef.current.setMatrixAt(i * 3 + 2, T_world_framez);

      axesRef.current.setColorAt(i * 3 + 0, red);
      axesRef.current.setColorAt(i * 3 + 1, green);
      axesRef.current.setColorAt(i * 3 + 2, blue);
    }
    axesRef.current.instanceMatrix.needsUpdate = true;
    axesRef.current.instanceColor!.needsUpdate = true;
  }, [batched_wxyzs, batched_positions, axesTransformations]);

  // Create cylinder geometries for outlines - one for each axis.
  const outlineCylinderGeom = React.useMemo(
    () => new THREE.CylinderGeometry(axes_radius, axes_radius, axes_length, 16),
    [axes_radius, axes_length],
  );

  // Compute transform matrices for each axis.
  const xAxisTransform = React.useMemo(
    () => ({
      position: new THREE.Vector3(0.5 * axes_length, 0, 0),
      rotation: new THREE.Quaternion().setFromEuler(
        new THREE.Euler(0, 0, (3 * Math.PI) / 2),
      ),
      scale: new THREE.Vector3(1, 1, 1),
    }),
    [axes_length],
  );

  const yAxisTransform = React.useMemo(
    () => ({
      position: new THREE.Vector3(0, 0.5 * axes_length, 0),
      rotation: new THREE.Quaternion().setFromEuler(new THREE.Euler(0, 0, 0)),
      scale: new THREE.Vector3(1, 1, 1),
    }),
    [axes_length],
  );

  const zAxisTransform = React.useMemo(
    () => ({
      position: new THREE.Vector3(0, 0, 0.5 * axes_length),
      rotation: new THREE.Quaternion().setFromEuler(
        new THREE.Euler(Math.PI / 2, 0, 0),
      ),
      scale: new THREE.Vector3(1, 1, 1),
    }),
    [axes_length],
  );

  return (
    <group ref={ref}>
      <instancedMesh
        ref={axesRef}
        args={[cylinderGeom, material, (batched_wxyzs.length / 4) * 3]}
      />

      {/* Create hover outlines for each axis */}
      <BatchedMeshHoverOutlines
        geometry={outlineCylinderGeom}
        batched_positions={batched_positions}
        batched_wxyzs={batched_wxyzs}
        meshTransform={xAxisTransform}
        computeBatchIndexFromInstanceIndex={(instanceId) =>
          Math.floor(instanceId / 3)
        }
      />

      <BatchedMeshHoverOutlines
        geometry={outlineCylinderGeom}
        batched_positions={batched_positions}
        batched_wxyzs={batched_wxyzs}
        meshTransform={yAxisTransform}
        computeBatchIndexFromInstanceIndex={(instanceId) =>
          Math.floor(instanceId / 3)
        }
      />

      <BatchedMeshHoverOutlines
        geometry={outlineCylinderGeom}
        batched_positions={batched_positions}
        batched_wxyzs={batched_wxyzs}
        meshTransform={zAxisTransform}
        computeBatchIndexFromInstanceIndex={(instanceId) =>
          Math.floor(instanceId / 3)
        }
      />
    </group>
  );
});

export const ViserImage = React.forwardRef<THREE.Group, ImageMessage>(
  function ViserImage(message, ref) {
    // We can't use useMemo here because TextureLoader.load is asynchronous.
    // And we need to use setState to update the texture after loading.
    const [imageTexture, setImageTexture] = React.useState<THREE.Texture>();

    React.useEffect(() => {
      if (message.props.media_type !== null && message.props._data !== null) {
        const image_url = URL.createObjectURL(new Blob([message.props._data]));
        new THREE.TextureLoader().load(image_url, (texture) => {
          setImageTexture(texture);
          URL.revokeObjectURL(image_url);
        });
      }
    }, [message.props.media_type, message.props._data]);
    return (
      <group ref={ref}>
        <mesh
          rotation={new THREE.Euler(Math.PI, 0.0, 0.0)}
          castShadow={message.props.cast_shadow}
          receiveShadow={message.props.receive_shadow}
        >
          <OutlinesIfHovered />
          <planeGeometry
            attach="geometry"
            args={[message.props.render_width, message.props.render_height]}
          />
          <meshBasicMaterial
            attach="material"
            transparent={true}
            side={THREE.DoubleSide}
            map={imageTexture}
            toneMapped={false}
          />
        </mesh>
      </group>
    );
  },
);

/** Helper for visualizing camera frustums. */
export const CameraFrustum = React.forwardRef<
  THREE.Group,
  CameraFrustumMessage
>(function CameraFrustum(message, ref) {
  // We can't use useMemo here because TextureLoader.load is asynchronous.
  // And we need to use setState to update the texture after loading.
  const [imageTexture, setImageTexture] = React.useState<THREE.Texture>();

  React.useEffect(() => {
    if (
      message.props.image_media_type !== null &&
      message.props._image_data !== null
    ) {
      const image_url = URL.createObjectURL(
        new Blob([message.props._image_data]),
      );
      new THREE.TextureLoader().load(image_url, (texture) => {
        setImageTexture(texture);
        URL.revokeObjectURL(image_url);
      });
    } else {
      setImageTexture(undefined);
    }
  }, [message.props.image_media_type, message.props._image_data]);

  let y = Math.tan(message.props.fov / 2.0);
  let x = y * message.props.aspect;
  let z = 1.0;

  const volumeScale = Math.cbrt((x * y * z) / 3.0);
  x /= volumeScale;
  y /= volumeScale;
  z /= volumeScale;
  x *= message.props.scale;
  y *= message.props.scale;
  z *= message.props.scale;

  const hoveredRef = React.useContext(HoverableContext);
  const [isHovered, setIsHovered] = React.useState(false);

  useFrame(() => {
    if (hoveredRef !== null && hoveredRef.current.isHovered !== isHovered) {
      setIsHovered(hoveredRef.current.isHovered);
    }
  });

  const frustumPoints: [number, number, number][] = [
    // Rectangle.
    [-1, -1, 1],
    [1, -1, 1],
    [1, -1, 1],
    [1, 1, 1],
    [1, 1, 1],
    [-1, 1, 1],
    [-1, 1, 1],
    [-1, -1, 1],
    // Lines to origin.
    [-1, -1, 1],
    [0, 0, 0],
    [0, 0, 0],
    [1, -1, 1],
    // Lines to origin.
    [-1, 1, 1],
    [0, 0, 0],
    [0, 0, 0],
    [1, 1, 1],
    // Up direction indicator.
    // Don't overlap with the image if the image is present.
    [0.0, -1.2, 1.0],
    imageTexture === undefined ? [0.0, -0.9, 1.0] : [0.0, -1.0, 1.0],
  ].map((xyz) => [xyz[0] * x, xyz[1] * y, xyz[2] * z]);

  return (
    <group ref={ref}>
      <Line
        points={frustumPoints}
        color={isHovered ? 0xfbff00 : rgbToInt(message.props.color)}
        lineWidth={
          isHovered ? 1.5 * message.props.line_width : message.props.line_width
        }
        segments
      />
      {imageTexture && (
        <mesh
          // 0.999999 is to avoid z-fighting with the frustum lines.
          position={[0.0, 0.0, z * 0.999999]}
          rotation={new THREE.Euler(Math.PI, 0.0, 0.0)}
          castShadow={message.props.cast_shadow}
          receiveShadow={message.props.receive_shadow}
        >
          <planeGeometry
            attach="geometry"
            args={[message.props.aspect * y * 2, y * 2]}
          />
          <meshBasicMaterial
            attach="material"
            transparent={true}
            side={THREE.DoubleSide}
            map={imageTexture}
            toneMapped={false}
          />
        </mesh>
      )}
    </group>
  );
});<|MERGE_RESOLUTION|>--- conflicted
+++ resolved
@@ -126,12 +126,6 @@
           props.colors[2],
         );
       }
-<<<<<<< HEAD
-=======
-      setGeometry(geometry);
-      setMaterial(material);
-    }, [props.points, props.colors, props.precision]);
->>>>>>> 1f523ff5
 
       return material;
     }, [props.colors]);
