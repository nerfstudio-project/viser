--- conflicted
+++ resolved
@@ -12,15 +12,8 @@
     "@mdx-js/react": "^3.0.1",
     "@react-three/drei": "^9.64.0",
     "@react-three/fiber": "^8.12.0",
-<<<<<<< HEAD
-    "@reduxjs/toolkit": "^1.9.3",
-    "@tabler/icons-react": "^2.22.0",
-    "@types/emscripten": "^1.39.8",
-    "@types/node": "^18.15.11",
-=======
     "@tabler/icons-react": "^3.1.0",
     "@types/node": "^20.11.30",
->>>>>>> 8d30cced
     "@types/react": "^18.0.33",
     "@types/react-dom": "^18.0.11",
     "@types/three": "^0.162.0",
