--- conflicted
+++ resolved
@@ -4,11 +4,8 @@
 from __future__ import annotations
 
 import dataclasses
-<<<<<<< HEAD
-from typing import Any, Callable, ClassVar, List, Optional, Tuple, Type, TypeVar, Union
-=======
-from typing import Any, Callable, ClassVar, Dict, Optional, Tuple, Type, TypeVar, Union
->>>>>>> 0b2e7583
+from typing import Any, Callable, ClassVar, Dict, List, Optional, Tuple, Type, TypeVar, Union
+
 
 import numpy as onp
 import numpy.typing as onpt
