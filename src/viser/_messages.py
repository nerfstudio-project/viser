"""Message type definitions. For synchronization with the TypeScript definitions, see
`_typescript_interface_gen.py.`"""

from __future__ import annotations

import dataclasses
import uuid
<<<<<<< HEAD
from typing import Any, Callable, ClassVar, Dict, Optional, Tuple, Type, TypeVar, Union
=======
from typing import Any, ClassVar, Dict, Optional, Tuple, Type, TypeVar, Union
>>>>>>> 54a94d93

import numpy as onp
import numpy.typing as onpt
from typing_extensions import Annotated, Literal, override

from . import infra, theme


@dataclasses.dataclass
class GuiSliderMark:
    value: float
    label: Optional[str]


Color = Literal[
    "dark",
    "gray",
    "red",
    "pink",
    "grape",
    "violet",
    "indigo",
    "blue",
    "cyan",
    "green",
    "lime",
    "yellow",
    "orange",
    "teal",
]


class Message(infra.Message):
    _tags: ClassVar[Tuple[str, ...]] = tuple()

    @override
    def redundancy_key(self) -> str:
        """Returns a unique key for this message, used for detecting redundant
        messages.

        For example: if we send 1000 GUI value updates for the same GUI
        element, we should only keep the latest message.
        """
        parts = [type(self).__name__]

        # Scene node manipulation messages all have a "name" field.
        node_name = getattr(self, "name", None)
        if node_name is not None:
            parts.append(node_name)

        # GUI and notification messages all have an "id" field.
        node_name = getattr(self, "id", None)
        if node_name is not None:
            parts.append(node_name)

        return "_".join(parts)

    @classmethod
    def __init_subclass__(
        cls, tag: Literal[None, "GuiAddComponentMessage", "SceneNodeMessage"] = None
    ):
        """Tag will be used to create a union type in TypeScript."""
        super().__init_subclass__()
        if tag is not None:
            cls._tags = cls._tags + (tag,)


T = TypeVar("T", bound=Type[Message])


@dataclasses.dataclass
class RunJavascriptMessage(Message):
    """Message for running some arbitrary Javascript on the client.
    We use this to set up the Plotly.js package, via the plotly.min.js source
    code."""

    source: str

    @override
    def redundancy_key(self) -> str:
        # Never cull these messages.
        return str(uuid.uuid4())


@dataclasses.dataclass
class NotificationMessage(Message):
    """Notification message."""

    mode: Literal["show", "update"]
    id: str
    title: str
    body: str
    loading: bool
    with_close_button: bool
    auto_close: Union[int, Literal[False]]
    color: Optional[Color]


@dataclasses.dataclass
class RemoveNotificationMessage(Message):
    """Remove a specific notification."""

    id: str


@dataclasses.dataclass
class ViewerCameraMessage(Message):
    """Message for a posed viewer camera.
    Pose is in the form T_world_camera, OpenCV convention, +Z forward."""

    wxyz: Tuple[float, float, float, float]
    position: Tuple[float, float, float]
    fov: float
    aspect: float
    look_at: Tuple[float, float, float]
    up_direction: Tuple[float, float, float]


# The list of scene pointer events supported by the viser frontend.
ScenePointerEventType = Literal["click", "rect-select"]


@dataclasses.dataclass
class ScenePointerMessage(Message):
    """Message for a raycast-like pointer in the scene.
    origin is the viewing camera position, in world coordinates.
    direction is the vector if a ray is projected from the camera through the clicked pixel,
    """

    # Later we can add `double_click`, `move`, `down`, `up`, etc.
    event_type: ScenePointerEventType
    ray_origin: Optional[Tuple[float, float, float]]
    ray_direction: Optional[Tuple[float, float, float]]
    screen_pos: Tuple[Tuple[float, float], ...]


@dataclasses.dataclass
class ScenePointerEnableMessage(Message):
    """Message to enable/disable scene click events."""

    enable: bool
    event_type: ScenePointerEventType

    @override
    def redundancy_key(self) -> str:
        return (
            type(self).__name__ + "-" + self.event_type + "-" + str(self.enable).lower()
        )


@dataclasses.dataclass
class CameraFrustumMessage(Message, tag="SceneNodeMessage"):
    """Variant of CameraMessage used for visualizing camera frustums.

    OpenCV convention, +Z forward."""

    name: str
    props: CameraFrustumProps


@dataclasses.dataclass
class CameraFrustumProps:
    fov: float
    """Field of view of the camera (in radians). For handles, synchronized automatically when assigned."""
    aspect: float
    """Aspect ratio of the camera (width over height). For handles, synchronized automatically when assigned."""
    scale: float
    """Scale factor for the size of the frustum. For handles, synchronized automatically when assigned."""
    color: Tuple[int, int, int]
    """Color of the frustum as RGB integers. For handles, synchronized automatically when assigned."""
    image_media_type: Optional[Literal["image/jpeg", "image/png"]]
    """Format of the provided image ('image/jpeg' or 'image/png'). For handles, synchronized automatically when assigned."""
    image_binary: Optional[bytes]
    """Optional image to be displayed on the frustum. For handles, synchronized automatically when assigned."""


@dataclasses.dataclass
class GlbMessage(Message, tag="SceneNodeMessage"):
    """GlTF message."""

    name: str
    props: GlbProps


@dataclasses.dataclass
class GlbProps:
    glb_data: bytes
    """A binary payload containing the GLB data. For handles, synchronized automatically when assigned."""
    scale: float
    """A scale for resizing the GLB asset. For handles, synchronized automatically when assigned."""


@dataclasses.dataclass
class FrameMessage(Message, tag="SceneNodeMessage"):
    """Coordinate frame message."""

    name: str
    props: FrameProps


@dataclasses.dataclass
class FrameProps:
    show_axes: bool
    """Boolean to indicate whether to show the frame as a set of axes + origin sphere. For handles, synchronized automatically when assigned."""
    axes_length: float
    """Length of each axis. For handles, synchronized automatically when assigned."""
    axes_radius: float
    """Radius of each axis. For handles, synchronized automatically when assigned."""
    origin_radius: float
    """Radius of the origin sphere. For handles, synchronized automatically when assigned."""


@dataclasses.dataclass
class BatchedAxesMessage(Message, tag="SceneNodeMessage"):
    """Batched axes message.

    Positions and orientations should follow a `T_parent_local` convention, which
    corresponds to the R matrix and t vector in `p_parent = [R | t] p_local`."""

    name: str
    props: BatchedAxesProps


@dataclasses.dataclass
class BatchedAxesProps:
    wxyzs_batched: onpt.NDArray[onp.float32]
    """Float array of shape (N,4) representing quaternion rotations. For handles, synchronized automatically when assigned."""
    positions_batched: onpt.NDArray[onp.float32]
    """Float array of shape (N,3) representing positions. For handles, synchronized automatically when assigned."""
    axes_length: float
    """Length of each axis. For handles, synchronized automatically when assigned."""
    axes_radius: float
    """Radius of each axis. For handles, synchronized automatically when assigned."""


@dataclasses.dataclass
class GridMessage(Message, tag="SceneNodeMessage"):
    """Grid message. Helpful for visualizing things like ground planes."""

    name: str
    props: GridProps


@dataclasses.dataclass
class GridProps:
    width: float
    """Width of the grid. For handles, synchronized automatically when assigned."""
    height: float
    """Height of the grid. For handles, synchronized automatically when assigned."""
    width_segments: int
    """Number of segments along the width. For handles, synchronized automatically when assigned."""
    height_segments: int
    """Number of segments along the height. For handles, synchronized automatically when assigned."""
    plane: Literal["xz", "xy", "yx", "yz", "zx", "zy"]
    """The plane in which the grid is oriented. For handles, synchronized automatically when assigned."""
    cell_color: Tuple[int, int, int]
    """Color of the grid cells as RGB integers. For handles, synchronized automatically when assigned."""
    cell_thickness: float
    """Thickness of the grid lines. For handles, synchronized automatically when assigned."""
    cell_size: float
    """Size of each cell in the grid. For handles, synchronized automatically when assigned."""
    section_color: Tuple[int, int, int]
    """Color of the grid sections as RGB integers. For handles, synchronized automatically when assigned."""
    section_thickness: float
    """Thickness of the section lines. For handles, synchronized automatically when assigned."""
    section_size: float
    """Size of each section in the grid. For handles, synchronized automatically when assigned."""


@dataclasses.dataclass
class LabelMessage(Message, tag="SceneNodeMessage"):
    """Add a 2D label to the scene."""

    name: str
    props: LabelProps


@dataclasses.dataclass
class LabelProps:
    text: str
    """Text content of the label. For handles, synchronized automatically when assigned."""


@dataclasses.dataclass
class Gui3DMessage(Message, tag="SceneNodeMessage"):
    """Add a 3D gui element to the scene."""

    name: str
    props: Gui3DProps


@dataclasses.dataclass
class Gui3DProps:
    order: float
    """Order value for arranging GUI elements. For handles, synchronized automatically when assigned."""
    container_id: str
    """Identifier for the container. For handles, synchronized automatically when assigned."""


@dataclasses.dataclass
class PointCloudMessage(Message, tag="SceneNodeMessage"):
    """Point cloud message.

    Positions are internally canonicalized to float32, colors to uint8.

    Float color inputs should be in the range [0,1], int color inputs should be in the
    range [0,255]."""

    name: str
    props: PointCloudProps


@dataclasses.dataclass
class PointCloudProps:
    points: onpt.NDArray[onp.float32]
    """Location of points. Should have shape (N, 3). For handles, synchronized automatically when assigned."""
    colors: onpt.NDArray[onp.uint8]
    """Colors of points. Should have shape (N, 3) or (3,). For handles, synchronized automatically when assigned."""
    point_size: float
    """Size of each point. For handles, synchronized automatically when assigned."""
    point_ball_norm: float
    """Norm value determining the shape of each point. For handles, synchronized automatically when assigned."""

    def __post_init__(self):
        # Check shapes.
        assert self.points.shape == self.colors.shape
        assert self.points.shape[-1] == 3

        # Check dtypes.
        assert self.points.dtype == onp.float32
        assert self.colors.dtype == onp.uint8


@dataclasses.dataclass
<<<<<<< HEAD
class DirectionalLightMessage(Message):
    """Directional light message."""

    name: str
    position: Tuple[float, float, float]
    intensity: float
    color: int


@dataclasses.dataclass
class AmbientLightMessage(Message):
    """Ambient light message."""

    name: str
    intensity: float
    color: int


@dataclasses.dataclass
class HemisphereLightMessage(Message):
    """Hemisphere light message."""

    name: str
    position: Tuple[float, float, float]
    intensity: float
    skyColor: int
    groundColor: int


@dataclasses.dataclass
class PointLightMessage(Message):
    """Point light message."""

    name: str
    position: Tuple[float, float, float]
    intensity: float
    color: int
    distance: float
    decay: float
    power: float


@dataclasses.dataclass
class RectAreaLightMessage(Message):
    """Rectangular Area light message."""

    name: str
    position: Tuple[float, float, float]
    intensity: float
    color: int
    width: float
    height: float
    power: float


@dataclasses.dataclass
class SpotLightMessage(Message):
    """Spot light message."""

    name: str
    position: Tuple[float, float, float]
    intensity: float
    color: int
    distance: float
    angle: float
    penumbra: float
    decay: float

    def __post_init__(self):
        assert self.angle <= onp.pi / 2
        assert self.angle >= 0


@dataclasses.dataclass
class EnvironmentMapMessage(Message):
    """Environment Map message."""

    hdri: Optional[
        Literal[
            "apartment",
            "city",
            "dawn",
            "forest",
            "lobby",
            "night",
            "park",
            "studio",
            "sunset",
            "warehouse",
        ]
    ]
    background: bool
    background_blurriness: float
    background_intensity: float
    background_rotation: tuple[float, float, float]
    environment_intensity: float
    environment_rotation: tuple[float, float, float]


@dataclasses.dataclass
class EnableLightsMessage(Message):
    """Spot light message."""

    enabled: bool


@dataclasses.dataclass
class MeshBoneMessage(Message):
    """Message for a bone of a skinned mesh."""

    name: str


@dataclasses.dataclass
class MeshMessage(Message):
=======
class MeshMessage(Message, tag="SceneNodeMessage"):
>>>>>>> 54a94d93
    """Mesh message.

    Vertices are internally canonicalized to float32, faces to uint32."""

    name: str
    props: MeshProps


@dataclasses.dataclass
class MeshProps:
    vertices: onpt.NDArray[onp.float32]
    """A numpy array of vertex positions. Should have shape (V, 3). For handles, synchronized automatically when assigned."""
    faces: onpt.NDArray[onp.uint32]
    """A numpy array of faces, where each face is represented by indices of vertices. Should have shape (F, 3). For handles, synchronized automatically when assigned."""
    color: Optional[Tuple[int, int, int]]
    """Color of the mesh as RGB integers. For handles, synchronized automatically when assigned."""
    vertex_colors: Optional[onpt.NDArray[onp.uint8]]
    """Optional array of vertex colors. For handles, synchronized automatically when assigned."""
    wireframe: bool
    """Boolean indicating if the mesh should be rendered as a wireframe. For handles, synchronized automatically when assigned."""
    opacity: Optional[float]
    """Opacity of the mesh. None means opaque. For handles, synchronized automatically when assigned."""
    flat_shading: bool
    """Whether to do flat shading. For handles, synchronized automatically when assigned."""
    side: Literal["front", "back", "double"]
    """Side of the surface to render. For handles, synchronized automatically when assigned."""
    material: Literal["standard", "toon3", "toon5"]
    """Material type of the mesh. For handles, synchronized automatically when assigned."""

    def __post_init__(self):
        # Check shapes.
        assert self.vertices.shape[-1] == 3
        assert self.faces.shape[-1] == 3


@dataclasses.dataclass
class SkinnedMeshMessage(Message, tag="SceneNodeMessage"):
    """Skinned mesh message."""

    name: str
    props: SkinnedMeshProps


@dataclasses.dataclass
class SkinnedMeshProps(MeshProps):
    """Mesh message.

    Vertices are internally canonicalized to float32, faces to uint32."""

    bone_wxyzs: Tuple[Tuple[float, float, float, float], ...]
    """Tuple of quaternions representing bone orientations. For handles, synchronized automatically when assigned."""
    bone_positions: Tuple[Tuple[float, float, float], ...]
    """Tuple of positions representing bone positions. For handles, synchronized automatically when assigned."""
    skin_indices: onpt.NDArray[onp.uint16]
    """Array of skin indices. Should have shape (V, 4). For handles, synchronized automatically when assigned."""
    skin_weights: onpt.NDArray[onp.float32]
    """Array of skin weights. Should have shape (V, 4). For handles, synchronized automatically when assigned."""

    def __post_init__(self):
        # Check shapes.
        assert self.vertices.shape[-1] == 3
        assert self.faces.shape[-1] == 3
        assert self.skin_weights is not None
        assert (
            self.skin_indices.shape
            == self.skin_weights.shape
            == (self.vertices.shape[0], 4)
        )


@dataclasses.dataclass
class SetBoneOrientationMessage(Message):
    """Server -> client message to set a skinned mesh bone's orientation.

    As with all other messages, transforms take the `T_parent_local` convention."""

    name: str
    bone_index: int
    wxyz: Tuple[float, float, float, float]

    @override
    def redundancy_key(self) -> str:
        return type(self).__name__ + "-" + self.name + "-" + str(self.bone_index)


@dataclasses.dataclass
class SetBonePositionMessage(Message):
    """Server -> client message to set a skinned mesh bone's position.

    As with all other messages, transforms take the `T_parent_local` convention."""

    name: str
    bone_index: int
    position: Tuple[float, float, float]

    @override
    def redundancy_key(self) -> str:
        return type(self).__name__ + "-" + self.name + "-" + str(self.bone_index)


@dataclasses.dataclass
class TransformControlsMessage(Message, tag="SceneNodeMessage"):
    """Message for transform gizmos."""

    name: str
    props: TransformControlsProps


@dataclasses.dataclass
class TransformControlsProps:
    scale: float
    """Scale of the transform controls. For handles, synchronized automatically when assigned."""
    line_width: float
    """Width of the lines used in the gizmo. For handles, synchronized automatically when assigned."""
    fixed: bool
    """Boolean indicating if the gizmo should be fixed in position. For handles, synchronized automatically when assigned."""
    auto_transform: bool
    """Whether the transform should be applied automatically. For handles, synchronized automatically when assigned."""
    active_axes: Tuple[bool, bool, bool]
    """Tuple of booleans indicating active axes. For handles, synchronized automatically when assigned."""
    disable_axes: bool
    """Boolean to disable axes interaction. For handles, synchronized automatically when assigned."""
    disable_sliders: bool
    """Boolean to disable slider interaction. For handles, synchronized automatically when assigned."""
    disable_rotations: bool
    """Boolean to disable rotation interaction. For handles, synchronized automatically when assigned."""
    translation_limits: Tuple[
        Tuple[float, float], Tuple[float, float], Tuple[float, float]
    ]
    """Limits for translation. For handles, synchronized automatically when assigned."""
    rotation_limits: Tuple[
        Tuple[float, float], Tuple[float, float], Tuple[float, float]
    ]
    """Limits for rotation. For handles, synchronized automatically when assigned."""
    depth_test: bool
    """Boolean indicating if depth testing should be used when rendering. For handles, synchronized automatically when assigned."""
    opacity: float
    """Opacity of the gizmo. For handles, synchronized automatically when assigned."""


@dataclasses.dataclass
class SetCameraPositionMessage(Message):
    """Server -> client message to set the camera's position."""

    position: Tuple[float, float, float]


@dataclasses.dataclass
class SetCameraUpDirectionMessage(Message):
    """Server -> client message to set the camera's up direction."""

    position: Tuple[float, float, float]


@dataclasses.dataclass
class SetCameraLookAtMessage(Message):
    """Server -> client message to set the camera's look-at point."""

    look_at: Tuple[float, float, float]


@dataclasses.dataclass
class SetCameraFovMessage(Message):
    """Server -> client message to set the camera's field of view."""

    fov: float


@dataclasses.dataclass
class SetOrientationMessage(Message):
    """Server -> client message to set a scene node's orientation.

    As with all other messages, transforms take the `T_parent_local` convention."""

    name: str
    wxyz: Tuple[float, float, float, float]


@dataclasses.dataclass
class SetPositionMessage(Message):
    """Server -> client message to set a scene node's position.

    As with all other messages, transforms take the `T_parent_local` convention."""

    name: str
    position: Tuple[float, float, float]


@dataclasses.dataclass
class TransformControlsUpdateMessage(Message):
    """Client -> server message when a transform control is updated.

    As with all other messages, transforms take the `T_parent_local` convention."""

    name: str
    wxyz: Tuple[float, float, float, float]
    position: Tuple[float, float, float]


@dataclasses.dataclass
class BackgroundImageMessage(Message):
    """Message for rendering a background image."""

    media_type: Literal["image/jpeg", "image/png"]
    rgb_bytes: bytes
    depth_bytes: Optional[bytes]


@dataclasses.dataclass
class ImageMessage(Message, tag="SceneNodeMessage"):
    """Message for rendering 2D images."""

    name: str
    props: ImageProps


@dataclasses.dataclass
class ImageProps:
    media_type: Literal["image/jpeg", "image/png"]
    """Format of the provided image ('image/jpeg' or 'image/png'). For handles, synchronized automatically when assigned."""
    data: bytes
    """Binary data of the image. For handles, synchronized automatically when assigned."""
    render_width: float
    """Width at which the image should be rendered in the scene. For handles, synchronized automatically when assigned."""
    render_height: float
    """Height at which the image should be rendered in the scene. For handles, synchronized automatically when assigned."""


@dataclasses.dataclass
class RemoveSceneNodeMessage(Message):
    """Remove a particular node from the scene."""

    name: str


@dataclasses.dataclass
class SetSceneNodeVisibilityMessage(Message):
    """Set the visibility of a particular node in the scene."""

    name: str
    visible: bool


@dataclasses.dataclass
class SetSceneNodeClickableMessage(Message):
    """Set the clickability of a particular node in the scene."""

    name: str
    clickable: bool


@dataclasses.dataclass
class SceneNodeClickMessage(Message):
    """Message for clicked objects."""

    name: str
    instance_index: Optional[int]
    """Instance index. Currently only used for batched axes."""
    ray_origin: Tuple[float, float, float]
    ray_direction: Tuple[float, float, float]
    screen_pos: Tuple[float, float]


@dataclasses.dataclass
class ResetSceneMessage(Message):
    """Reset scene."""


@dataclasses.dataclass
class ResetGuiMessage(Message):
    """Reset GUI."""


@dataclasses.dataclass
class GuiAddFolderMessage(Message, tag="GuiAddComponentMessage"):
    order: float
    id: str
    label: str
    container_id: str
    expand_by_default: bool
    visible: bool


@dataclasses.dataclass
class GuiAddMarkdownMessage(Message, tag="GuiAddComponentMessage"):
    order: float
    id: str
    markdown: str
    container_id: str
    visible: bool


@dataclasses.dataclass
class GuiAddProgressBarMessage(Message, tag="GuiAddComponentMessage"):
    order: float
    id: str
    value: float
    animated: bool
    color: Optional[Color]
    container_id: str
    visible: bool


@dataclasses.dataclass
class GuiAddPlotlyMessage(Message, tag="GuiAddComponentMessage"):
    order: float
    id: str
    plotly_json_str: str
    aspect: float
    container_id: str
    visible: bool


@dataclasses.dataclass
class GuiAddTabGroupMessage(Message, tag="GuiAddComponentMessage"):
    order: float
    id: str
    container_id: str
    tab_labels: Tuple[str, ...]
    tab_icons_html: Tuple[Union[str, None], ...]
    tab_container_ids: Tuple[str, ...]
    visible: bool


@dataclasses.dataclass
class _GuiAddInputBase(Message):
    """Base message type containing fields commonly used by GUI inputs."""

    order: float
    id: str
    label: str
    container_id: str
    hint: Optional[str]
    value: Any
    visible: bool
    disabled: bool


@dataclasses.dataclass
class GuiModalMessage(Message):
    order: float
    id: str
    title: str


@dataclasses.dataclass
class GuiCloseModalMessage(Message):
    id: str


@dataclasses.dataclass
class GuiAddButtonMessage(_GuiAddInputBase, tag="GuiAddComponentMessage"):
    # All GUI elements currently need an `value` field.
    # This makes our job on the frontend easier.
    value: bool
    color: Optional[Color]
    icon_html: Optional[str]


@dataclasses.dataclass
class GuiAddUploadButtonMessage(_GuiAddInputBase, tag="GuiAddComponentMessage"):
    color: Optional[Color]
    icon_html: Optional[str]
    mime_type: str


@dataclasses.dataclass
class GuiAddSliderMessage(_GuiAddInputBase, tag="GuiAddComponentMessage"):
    min: float
    max: float
    step: Optional[float]
    value: float
    precision: int
    marks: Optional[Tuple[GuiSliderMark, ...]] = None


@dataclasses.dataclass
class GuiAddMultiSliderMessage(_GuiAddInputBase, tag="GuiAddComponentMessage"):
    min: float
    max: float
    step: Optional[float]
    min_range: Optional[float]
    precision: int
    fixed_endpoints: bool = False
    marks: Optional[Tuple[GuiSliderMark, ...]] = None


@dataclasses.dataclass
class GuiAddNumberMessage(_GuiAddInputBase, tag="GuiAddComponentMessage"):
    value: float
    precision: int
    step: float
    min: Optional[float]
    max: Optional[float]


@dataclasses.dataclass
class GuiAddRgbMessage(_GuiAddInputBase, tag="GuiAddComponentMessage"):
    value: Tuple[int, int, int]


@dataclasses.dataclass
class GuiAddRgbaMessage(_GuiAddInputBase, tag="GuiAddComponentMessage"):
    value: Tuple[int, int, int, int]


@dataclasses.dataclass
class GuiAddCheckboxMessage(_GuiAddInputBase, tag="GuiAddComponentMessage"):
    value: bool


@dataclasses.dataclass
class GuiAddVector2Message(_GuiAddInputBase, tag="GuiAddComponentMessage"):
    value: Tuple[float, float]
    min: Optional[Tuple[float, float]]
    max: Optional[Tuple[float, float]]
    step: float
    precision: int


@dataclasses.dataclass
class GuiAddVector3Message(_GuiAddInputBase, tag="GuiAddComponentMessage"):
    value: Tuple[float, float, float]
    min: Optional[Tuple[float, float, float]]
    max: Optional[Tuple[float, float, float]]
    step: float
    precision: int


@dataclasses.dataclass
class GuiAddTextMessage(_GuiAddInputBase, tag="GuiAddComponentMessage"):
    value: str


@dataclasses.dataclass
class GuiAddDropdownMessage(_GuiAddInputBase, tag="GuiAddComponentMessage"):
    value: str
    options: Tuple[str, ...]


@dataclasses.dataclass
class GuiAddButtonGroupMessage(_GuiAddInputBase, tag="GuiAddComponentMessage"):
    value: str
    options: Tuple[str, ...]


@dataclasses.dataclass
class GuiRemoveMessage(Message):
    """Sent server->client to remove a GUI element."""

    id: str


@dataclasses.dataclass
class GuiUpdateMessage(Message):
    """Sent client<->server when any property of a GUI component is changed."""

    id: str
    updates: Annotated[
        Dict[str, Any],
        infra.TypeScriptAnnotationOverride("Partial<GuiAddComponentMessage>"),
    ]
    """Mapping from property name to new value."""

    @override
    def redundancy_key(self) -> str:
        return (
            type(self).__name__
            + "-"
            + self.id
            + "-"
            + ",".join(list(self.updates.keys()))
        )


@dataclasses.dataclass
class SceneNodeUpdateMessage(Message):
    """Sent client<->server when any property of a GUI component is changed."""

    name: str
    updates: Annotated[
        Dict[str, Any],
        infra.TypeScriptAnnotationOverride("{[key: string]: any}"),
    ]
    """Mapping from property name to new value."""

    @override
    def redundancy_key(self) -> str:
        return (
            type(self).__name__
            + "-"
            + self.name
            + "-"
            + ",".join(list(self.updates.keys()))
        )


@dataclasses.dataclass
class ThemeConfigurationMessage(Message):
    """Message from server->client to configure parts of the GUI."""

    titlebar_content: Optional[theme.TitlebarConfig]
    control_layout: Literal["floating", "collapsible", "fixed"]
    control_width: Literal["small", "medium", "large"]
    show_logo: bool
    show_share_button: bool
    dark_mode: bool
    colors: Optional[Tuple[str, str, str, str, str, str, str, str, str, str]]


@dataclasses.dataclass
class CatmullRomSplineMessage(Message, tag="SceneNodeMessage"):
    """Message from server->client carrying Catmull-Rom spline information."""

    name: str
    props: CatmullRomSplineProps


@dataclasses.dataclass
class CatmullRomSplineProps:
    positions: Tuple[Tuple[float, float, float], ...]
    """A tuple of 3D positions (x, y, z) defining the spline's path. For handles, synchronized automatically when assigned."""
    curve_type: Literal["centripetal", "chordal", "catmullrom"]
    """Type of the curve ('centripetal', 'chordal', 'catmullrom'). For handles, synchronized automatically when assigned."""
    tension: float
    """Tension of the curve. Affects the tightness of the curve. For handles, synchronized automatically when assigned."""
    closed: bool
    """Boolean indicating if the spline is closed (forms a loop). For handles, synchronized automatically when assigned."""
    line_width: float
    """Width of the spline line. For handles, synchronized automatically when assigned."""
    color: Tuple[int, int, int]
    """Color of the spline as RGB integers. For handles, synchronized automatically when assigned."""
    segments: Optional[int]
    """Number of segments to divide the spline into. For handles, synchronized automatically when assigned."""


@dataclasses.dataclass
class CubicBezierSplineMessage(Message, tag="SceneNodeMessage"):
    """Message from server->client carrying Cubic Bezier spline information."""

    name: str
    props: CubicBezierSplineProps


@dataclasses.dataclass
class CubicBezierSplineProps:
    positions: Tuple[Tuple[float, float, float], ...]
    """A tuple of 3D positions (x, y, z) defining the spline's key points. For handles, synchronized automatically when assigned."""
    control_points: Tuple[Tuple[float, float, float], ...]
    """A tuple of control points for Bezier curve shaping. For handles, synchronized automatically when assigned."""
    line_width: float
    """Width of the spline line. For handles, synchronized automatically when assigned."""
    color: Tuple[int, int, int]
    """Color of the spline as RGB integers. For handles, synchronized automatically when assigned."""
    segments: Optional[int]
    """Number of segments to divide the spline into. For handles, synchronized automatically when assigned."""


@dataclasses.dataclass
class GaussianSplatsMessage(Message, tag="SceneNodeMessage"):
    """Message from server->client carrying splattable Gaussians."""

    name: str
    props: GaussianSplatsProps


@dataclasses.dataclass
class GaussianSplatsProps:
    # Memory layout is borrowed from:
    # https://github.com/antimatter15/splat
    buffer: onpt.NDArray[onp.uint32]
    """Our buffer will contain:
    - x as f32
    - y as f32
    - z as f32
    - (unused)
    - chol1 (f16), chol2 (f16)
    - chol3 (f16), chol4 (f16)
    - chol5 (f16), chol6 (f16)
    - rgba (int32)

    Where chol1-6 are the terms of the upper-triangular Cholesky
    factor of covariance matrices."""


@dataclasses.dataclass
class GetRenderRequestMessage(Message):
    """Message from server->client requesting a render of the current viewport."""

    format: Literal["image/jpeg", "image/png"]
    height: int
    width: int
    quality: int


@dataclasses.dataclass
class GetRenderResponseMessage(Message):
    """Message from client->server carrying a render."""

    payload: bytes


@dataclasses.dataclass
class FileTransferStart(Message):
    """Signal that a file is about to be sent."""

    source_component_id: Optional[str]
    """Origin GUI component, used for client->server file uploads."""
    transfer_uuid: str
    filename: str
    mime_type: str
    part_count: int
    size_bytes: int

    @override
    def redundancy_key(self) -> str:
        return type(self).__name__ + "-" + self.transfer_uuid


@dataclasses.dataclass
class FileTransferPart(Message):
    """Send a file for clients to download or upload files from client."""

    # TODO: it would make sense to rename all "id" instances to "uuid" for GUI component ids.
    source_component_id: Optional[str]
    transfer_uuid: str
    part: int
    content: bytes

    @override
    def redundancy_key(self) -> str:
        return type(self).__name__ + "-" + self.transfer_uuid + "-" + str(self.part)


@dataclasses.dataclass
class FileTransferPartAck(Message):
    """Send a file for clients to download or upload files from client."""

    source_component_id: Optional[str]
    transfer_uuid: str
    transferred_bytes: int
    total_bytes: int

    @override
    def redundancy_key(self) -> str:
        return (
            type(self).__name__
            + "-"
            + self.transfer_uuid
            + "-"
            + str(self.transferred_bytes)
        )


@dataclasses.dataclass
class ShareUrlRequest(Message):
    """Message from client->server to connect to the share URL server."""


@dataclasses.dataclass
class ShareUrlUpdated(Message):
    """Message from server->client to indicate that the share URL has been updated."""

    share_url: Optional[str]


@dataclasses.dataclass
class ShareUrlDisconnect(Message):
    """Message from client->server to disconnect from the share URL server."""


@dataclasses.dataclass
class SetGuiPanelLabelMessage(Message):
    """Message from server->client to set the label of the GUI panel."""

    label: Optional[str]<|MERGE_RESOLUTION|>--- conflicted
+++ resolved
@@ -5,11 +5,7 @@
 
 import dataclasses
 import uuid
-<<<<<<< HEAD
-from typing import Any, Callable, ClassVar, Dict, Optional, Tuple, Type, TypeVar, Union
-=======
 from typing import Any, ClassVar, Dict, Optional, Tuple, Type, TypeVar, Union
->>>>>>> 54a94d93
 
 import numpy as onp
 import numpy.typing as onpt
@@ -344,74 +340,118 @@
 
 
 @dataclasses.dataclass
-<<<<<<< HEAD
-class DirectionalLightMessage(Message):
+@dataclasses.dataclass
+class DirectionalLightMessage(Message, tag="SceneNodeMessage"):
     """Directional light message."""
 
     name: str
-    position: Tuple[float, float, float]
+    props: DirectionalLightProps
+
+
+@dataclasses.dataclass
+class DirectionalLightProps:
+    color: Tuple[int, int, int]
+    """Color of the directional light. For handles, synchronized automatically when assigned."""
     intensity: float
-    color: int
-
-
-@dataclasses.dataclass
-class AmbientLightMessage(Message):
+    """Intensity of the directional light. For handles, synchronized automatically when assigned."""
+
+
+@dataclasses.dataclass
+class AmbientLightMessage(Message, tag="SceneNodeMessage"):
     """Ambient light message."""
 
     name: str
+    props: AmbientLightProps
+
+
+@dataclasses.dataclass
+class AmbientLightProps:
+    color: Tuple[int, int, int]
+    """Color of the ambient light. For handles, synchronized automatically when assigned."""
     intensity: float
-    color: int
-
-
-@dataclasses.dataclass
-class HemisphereLightMessage(Message):
+    """Intensity of the ambient light. For handles, synchronized automatically when assigned."""
+
+
+@dataclasses.dataclass
+class HemisphereLightMessage(Message, tag="SceneNodeMessage"):
     """Hemisphere light message."""
 
     name: str
-    position: Tuple[float, float, float]
+    props: HemisphereLightProps
+
+
+@dataclasses.dataclass
+class HemisphereLightProps:
+    sky_color: Tuple[int, int, int]
+    """Sky color of the hemisphere light. For handles, synchronized automatically when assigned."""
+    ground_color: Tuple[int, int, int]
+    """Ground color of the hemisphere light. For handles, synchronized automatically when assigned."""
     intensity: float
-    skyColor: int
-    groundColor: int
-
-
-@dataclasses.dataclass
-class PointLightMessage(Message):
+    """Intensity of the hemisphere light. For handles, synchronized automatically when assigned."""
+
+
+@dataclasses.dataclass
+class PointLightMessage(Message, tag="SceneNodeMessage"):
     """Point light message."""
 
     name: str
-    position: Tuple[float, float, float]
+    props: PointLightProps
+
+
+@dataclasses.dataclass
+class PointLightProps:
+    color: Tuple[int, int, int]
+    """Color of the point light. For handles, synchronized automatically when assigned."""
     intensity: float
-    color: int
+    """Intensity of the point light. For handles, synchronized automatically when assigned."""
     distance: float
+    """Distance of the point light. For handles, synchronized automatically when assigned."""
     decay: float
-    power: float
-
-
-@dataclasses.dataclass
-class RectAreaLightMessage(Message):
+    """Decay of the point light. For handles, synchronized automatically when assigned."""
+
+
+@dataclasses.dataclass
+class RectAreaLightMessage(Message, tag="SceneNodeMessage"):
     """Rectangular Area light message."""
 
     name: str
-    position: Tuple[float, float, float]
+    props: RectAreaLightProps
+
+
+@dataclasses.dataclass
+class RectAreaLightProps:
+    color: Tuple[int, int, int]
+    """Color of the rectangular area light. For handles, synchronized automatically when assigned."""
     intensity: float
-    color: int
+    """Intensity of the rectangular area light. For handles, synchronized automatically when assigned."""
     width: float
+    """Width of the rectangular area light. For handles, synchronized automatically when assigned."""
     height: float
-    power: float
-
-
-@dataclasses.dataclass
-class SpotLightMessage(Message):
+    """Height of the rectangular area light. For handles, synchronized automatically when assigned."""
+
+
+@dataclasses.dataclass
+class SpotLightMessage(Message, tag="SceneNodeMessage"):
     """Spot light message."""
 
     name: str
-    position: Tuple[float, float, float]
+    props: SpotLightProps
+
+
+@dataclasses.dataclass
+class SpotLightProps:
+    color: Tuple[int, int, int]
+    """Color of the spot light. For handles, synchronized automatically when assigned."""
     intensity: float
-    color: int
+    """Intensity of the spot light. For handles, synchronized automatically when assigned."""
     distance: float
+    """Distance of the spot light. For handles, synchronized automatically when assigned."""
     angle: float
+    """Angle of the spot light. For handles, synchronized automatically when assigned."""
     penumbra: float
+    """Penumbra of the spot light. For handles, synchronized automatically when assigned."""
     decay: float
+    """Decay of the spot light. For handles, synchronized automatically when assigned."""
 
     def __post_init__(self):
         assert self.angle <= onp.pi / 2
@@ -452,17 +492,7 @@
 
 
 @dataclasses.dataclass
-class MeshBoneMessage(Message):
-    """Message for a bone of a skinned mesh."""
-
-    name: str
-
-
-@dataclasses.dataclass
-class MeshMessage(Message):
-=======
 class MeshMessage(Message, tag="SceneNodeMessage"):
->>>>>>> 54a94d93
     """Mesh message.
 
     Vertices are internally canonicalized to float32, faces to uint32."""
