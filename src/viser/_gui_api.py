--- conflicted
+++ resolved
@@ -394,13 +394,7 @@
             brand_color: An optional tuple of integers (RGB) representing the brand color.
         """
 
-<<<<<<< HEAD
-        colors_cast: tuple[
-            str, str, str, str, str, str, str, str, str, str
-        ] | None = None
-=======
         colors_cast: LengthTenStrTuple | None = None
->>>>>>> 4b4e3546
 
         if brand_color is not None:
             assert len(brand_color) in (3, 10)
