# mypy: disable-error-code="misc"
#
# We suppress overload errors that depend on LiteralString support.
# - https://github.com/python/mypy/issues/12554
from __future__ import annotations

import abc
import dataclasses
import functools
import threading
import time
import warnings
from pathlib import Path
from typing import (
    TYPE_CHECKING,
    Any,
    Dict,
    List,
    Optional,
    Sequence,
    Tuple,
    Type,
    TypeVar,
    Union,
    overload,
)

import numpy as onp
from typing_extensions import (
    Literal,
    LiteralString,
    TypedDict,
    get_args,
    get_origin,
    get_type_hints,
)

from . import _messages
from ._gui_handles import (
    GuiButtonGroupHandle,
    GuiButtonHandle,
    GuiContainerProtocol,
    GuiDropdownHandle,
    GuiEvent,
    GuiFolderHandle,
    GuiInputHandle,
    GuiMarkdownHandle,
    GuiModalHandle,
    GuiTabGroupHandle,
    GuiUploadButtonHandle,
    SupportsRemoveProtocol,
    UploadedFile,
    _GuiHandleState,
    _GuiInputHandle,
    _make_unique_id,
)
from ._icons import base64_from_icon
from ._icons_enum import IconName
from ._message_api import MessageApi, cast_vector
from ._messages import FileTransferPartAck

if TYPE_CHECKING:
    from .infra import ClientId

IntOrFloat = TypeVar("IntOrFloat", int, float)
TString = TypeVar("TString", bound=str)
TLiteralString = TypeVar("TLiteralString", bound=LiteralString)
T = TypeVar("T")


def _compute_step(x: Optional[float]) -> float:  # type: ignore
    """For number inputs: compute an increment size from some number.

    Example inputs/outputs:
        100 => 1
        12 => 1
        12.1 => 0.1
        12.02 => 0.01
        0.004 => 0.001
    """
    return 1 if x is None else 10 ** (-_compute_precision_digits(x))


def _compute_precision_digits(x: float) -> int:
    """For number inputs: compute digits of precision from some number.

    Example inputs/outputs:
        100 => 0
        12 => 0
        12.1 => 1
        10.2 => 1
        0.007 => 3
    """
    digits = 0
    while x != round(x, ndigits=digits) and digits < 7:
        digits += 1
    return digits


@dataclasses.dataclass
class _RootGuiContainer:
    _children: Dict[str, SupportsRemoveProtocol]


_global_order_counter = 0


def _apply_default_order(order: Optional[float]) -> float:
    """Apply default ordering logic for GUI elements.

    If `order` is set to a float, this function is a no-op and returns it back.
    Otherwise, we increment and return the value of a global counter.
    """
    if order is not None:
        return order

    global _global_order_counter
    _global_order_counter += 1
    return _global_order_counter


@functools.lru_cache(maxsize=None)
def get_type_hints_cached(cls: Type[Any]) -> Dict[str, Any]:
    return get_type_hints(cls)  # type: ignore


def cast_value(tp, value):
    """Cast a value to a type, or raise a TypeError if it cannot be cast."""
    origin = get_origin(tp)
    if origin is Literal:
        for val in get_args(tp):
            try:
                value_casted = cast_value(type(val), value)
                if val == value_casted:
                    return value_casted
            except ValueError:
                pass
            except TypeError:
                pass
        raise TypeError(f"Value {value} is not in {get_args(tp)}")

    if origin is Union:
        for t in get_args(tp):
            try:
                return cast_value(t, value)
            except ValueError:
                pass
            except TypeError:
                pass
        raise TypeError(f"Value {value} is not in {tp}")

    if tp in {int, float, bool, str}:
        return tp(value)

    if dataclasses.is_dataclass(tp):
        return tp(
            **{k: cast_value(v, value[k]) for k, v in get_type_hints_cached(tp).items()}
        )

    if isinstance(value, tp):
        return value

    raise TypeError(f"Cannot cast value {value} to type {tp}")


class FileUploadState(TypedDict):
    filename: str
    mime_type: str
    part_count: int
    parts: Dict[int, bytes]
    total_bytes: int
    transferred_bytes: int
    lock: threading.Lock


class GuiApi(abc.ABC):
    _target_container_from_thread_id: Dict[int, str] = {}
    """ID of container to put GUI elements into."""

    def __init__(self) -> None:
        super().__init__()

        self._gui_handle_from_id: Dict[str, _GuiInputHandle[Any]] = {}
        self._container_handle_from_id: Dict[str, GuiContainerProtocol] = {
            "root": _RootGuiContainer({})
        }
        self._current_file_upload_states: Dict[str, FileUploadState] = {}

        self._get_api()._message_handler.register_handler(
            _messages.GuiUpdateMessage, self._handle_gui_updates
        )
        self._get_api()._message_handler.register_handler(
            _messages.FileTransferStart, self._handle_file_transfer_start
        )
        self._get_api()._message_handler.register_handler(
            _messages.FileTransferPart,
            self._handle_file_transfer_part,
        )

    def _handle_gui_updates(
        self, client_id: ClientId, message: _messages.GuiUpdateMessage
    ) -> None:
        """Callback for handling GUI messages."""
        handle = self._gui_handle_from_id.get(message.id, None)
        if handle is None:
            return
        handle_state = handle._impl

<<<<<<< HEAD
        # Do some type casting. This is necessary when we expect floats but the
        # Javascript side gives us integers.
        value = cast_value(handle_state.typ, message.value)
=======
        has_changed = False
        updates_cast = {}
        for prop_name, prop_value in message.updates.items():
            assert hasattr(handle_state, prop_name)
            current_value = getattr(handle_state, prop_name)

            # Do some type casting. This is brittle, but necessary when we
            # expect floats but the Javascript side gives us integers.
            if prop_name == "value":
                if handle_state.typ is tuple:
                    assert len(prop_value) == len(handle_state.value)
                    prop_value = tuple(
                        type(handle_state.value[i])(prop_value[i])
                        for i in range(len(prop_value))
                    )
                else:
                    prop_value = handle_state.typ(prop_value)

            # Update handle property.
            if current_value != prop_value:
                has_changed = True
                setattr(handle_state, prop_name, prop_value)

            # Save value, which might have been cast.
            updates_cast[prop_name] = prop_value
>>>>>>> 2ec40b99

        # Only call update when value has actually changed.
        if not handle_state.is_button and not has_changed:
            return

        # GUI element has been updated!
        handle_state.update_timestamp = time.time()
        for cb in handle_state.update_cb:
            from ._viser import ClientHandle, ViserServer

            # Get the handle of the client that triggered this event.
            api = self._get_api()
            if isinstance(api, ClientHandle):
                client = api
            elif isinstance(api, ViserServer):
                client = api.get_clients()[client_id]
            else:
                assert False

            cb(GuiEvent(client, client_id, handle))

        if handle_state.sync_cb is not None:
            handle_state.sync_cb(client_id, updates_cast)

    def _handle_file_transfer_start(
        self, client_id: ClientId, message: _messages.FileTransferStart
    ) -> None:
        if message.source_component_id not in self._gui_handle_from_id:
            return
        self._current_file_upload_states[message.transfer_uuid] = {
            "filename": message.filename,
            "mime_type": message.mime_type,
            "part_count": message.part_count,
            "parts": {},
            "total_bytes": message.size_bytes,
            "transferred_bytes": 0,
            "lock": threading.Lock(),
        }

    def _handle_file_transfer_part(
        self, client_id: ClientId, message: _messages.FileTransferPart
    ) -> None:
        if message.transfer_uuid not in self._current_file_upload_states:
            return
        assert message.source_component_id in self._gui_handle_from_id

        state = self._current_file_upload_states[message.transfer_uuid]
        state["parts"][message.part] = message.content
        total_bytes = state["total_bytes"]

        with state["lock"]:
            state["transferred_bytes"] += len(message.content)

            # Send ack to the server.
            self._get_api()._queue(
                FileTransferPartAck(
                    source_component_id=message.source_component_id,
                    transfer_uuid=message.transfer_uuid,
                    transferred_bytes=state["transferred_bytes"],
                    total_bytes=total_bytes,
                )
            )

            if state["transferred_bytes"] < total_bytes:
                return

        # Finish the upload.
        assert state["transferred_bytes"] == total_bytes
        state = self._current_file_upload_states.pop(message.transfer_uuid)

        handle = self._gui_handle_from_id.get(message.source_component_id, None)
        if handle is None:
            return

        handle_state = handle._impl

        value = UploadedFile(
            name=state["filename"],
            content=b"".join(state["parts"][i] for i in range(state["part_count"])),
        )

        # Update state.
        with self._get_api()._atomic_lock:
            handle_state.value = value
            handle_state.update_timestamp = time.time()

        # Trigger callbacks.
        for cb in handle_state.update_cb:
            from ._viser import ClientHandle, ViserServer

            # Get the handle of the client that triggered this event.
            api = self._get_api()
            if isinstance(api, ClientHandle):
                client = api
            elif isinstance(api, ViserServer):
                client = api.get_clients()[client_id]
            else:
                assert False

            cb(GuiEvent(client, client_id, handle))
        if handle_state.sync_cb is not None:
            handle_state.sync_cb(client_id, value)

    def _get_container_id(self) -> str:
        """Get container ID associated with the current thread."""
        return self._target_container_from_thread_id.get(threading.get_ident(), "root")

    def _set_container_id(self, container_id: str) -> None:
        """Set container ID associated with the current thread."""
        self._target_container_from_thread_id[threading.get_ident()] = container_id

    @abc.abstractmethod
    def _get_api(self) -> MessageApi:
        """Message API to use."""
        ...

    if not TYPE_CHECKING:

        def gui_folder(self, label: str) -> GuiFolderHandle:
            """Deprecated."""
            warnings.warn(
                "gui_folder() is deprecated. Use add_gui_folder() instead!",
                stacklevel=2,
            )
            return self.add_gui_folder(label)

    def add_gui_folder(
        self,
        label: str,
        order: Optional[float] = None,
        expand_by_default: bool = True,
        visible: bool = True,
    ) -> GuiFolderHandle:
        """Add a folder, and return a handle that can be used to populate it.

        Args:
            label: Label to display on the folder.
            order: Optional ordering, smallest values will be displayed first.
            expand_by_default: Open the folder by default. Set to False to collapse it by
                default.
            visible: Whether the component is visible.

        Returns:
            A handle that can be used as a context to populate the folder.
        """
        folder_container_id = _make_unique_id()
        order = _apply_default_order(order)
        self._get_api()._queue(
            _messages.GuiAddFolderMessage(
                order=order,
                id=folder_container_id,
                label=label,
                container_id=self._get_container_id(),
                expand_by_default=expand_by_default,
                visible=visible,
            )
        )
        return GuiFolderHandle(
            _gui_api=self,
            _id=folder_container_id,
            _parent_container_id=self._get_container_id(),
            _order=order,
        )

    def add_gui_modal(
        self,
        title: str,
        order: Optional[float] = None,
    ) -> GuiModalHandle:
        """Show a modal window, which can be useful for popups and messages, then return
        a handle that can be used to populate it.

        Args:
            title: Title to display on the modal.
            order: Optional ordering, smallest values will be displayed first.

        Returns:
            A handle that can be used as a context to populate the modal.
        """
        modal_container_id = _make_unique_id()
        order = _apply_default_order(order)
        self._get_api()._queue(
            _messages.GuiModalMessage(
                order=order,
                id=modal_container_id,
                title=title,
            )
        )
        return GuiModalHandle(
            _gui_api=self,
            _id=modal_container_id,
        )

    def add_gui_tab_group(
        self,
        order: Optional[float] = None,
        visible: bool = True,
    ) -> GuiTabGroupHandle:
        """Add a tab group.

        Args:
            order: Optional ordering, smallest values will be displayed first.
            visible: Whether the component is visible.

        Returns:
            A handle that can be used as a context to populate the tab group.
        """
        tab_group_id = _make_unique_id()
        order = _apply_default_order(order)

        self._get_api()._queue(
            _messages.GuiAddTabGroupMessage(
                order=order,
                id=tab_group_id,
                container_id=self._get_container_id(),
                tab_labels=(),
                visible=visible,
                tab_icons_base64=(),
                tab_container_ids=(),
            )
        )
        return GuiTabGroupHandle(
            _tab_group_id=tab_group_id,
            _labels=[],
            _icons_base64=[],
            _tabs=[],
            _gui_api=self,
            _order=order,
        )

    def add_gui_markdown(
        self,
        content: str,
        image_root: Optional[Path] = None,
        order: Optional[float] = None,
        visible: bool = True,
    ) -> GuiMarkdownHandle:
        """Add markdown to the GUI.

        Args:
            content: Markdown content to display.
            image_root: Optional root directory to resolve relative image paths.
            order: Optional ordering, smallest values will be displayed first.
            visible: Whether the component is visible.

        Returns:
            A handle that can be used to interact with the GUI element.
        """
        handle = GuiMarkdownHandle(
            _gui_api=self,
            _id=_make_unique_id(),
            _visible=visible,
            _container_id=self._get_container_id(),
            _order=_apply_default_order(order),
            _image_root=image_root,
            _content=None,
        )
        self._get_api()._queue(
            _messages.GuiAddMarkdownMessage(
                order=handle._order,
                id=handle._id,
                markdown="",
                container_id=handle._container_id,
                visible=visible,
            )
        )

        # Logic for processing markdown, handling images, etc is all in the
        # `.content` setter, which should send a GuiUpdateMessage.
        handle.content = content
        return handle

    def add_gui_button(
        self,
        label: str,
        disabled: bool = False,
        visible: bool = True,
        hint: Optional[str] = None,
        color: Optional[
            Literal[
                "dark",
                "gray",
                "red",
                "pink",
                "grape",
                "violet",
                "indigo",
                "blue",
                "cyan",
                "green",
                "lime",
                "yellow",
                "orange",
                "teal",
            ]
        ] = None,
        icon: Optional[IconName] = None,
        order: Optional[float] = None,
    ) -> GuiButtonHandle:
        """Add a button to the GUI. The value of this input is set to `True` every time
        it is clicked; to detect clicks, we can manually set it back to `False`.

        Args:
            label: Label to display on the button.
            visible: Whether the button is visible.
            disabled: Whether the button is disabled.
            hint: Optional hint to display on hover.
            color: Optional color to use for the button.
            icon: Optional icon to display on the button.
            order: Optional ordering, smallest values will be displayed first.

        Returns:
            A handle that can be used to interact with the GUI element.
        """

        # Re-wrap the GUI handle with a button interface.
        id = _make_unique_id()
        order = _apply_default_order(order)
        return GuiButtonHandle(
            self._create_gui_input(
                value=False,
                message=_messages.GuiAddButtonMessage(
                    order=order,
                    id=id,
                    label=label,
                    container_id=self._get_container_id(),
                    hint=hint,
                    value=False,
                    color=color,
                    icon_base64=None if icon is None else base64_from_icon(icon),
                    disabled=disabled,
                    visible=visible,
                ),
                is_button=True,
            )._impl
        )

    def add_gui_upload_button(
        self,
        label: str,
        disabled: bool = False,
        visible: bool = True,
        hint: Optional[str] = None,
        color: Optional[
            Literal[
                "dark",
                "gray",
                "red",
                "pink",
                "grape",
                "violet",
                "indigo",
                "blue",
                "cyan",
                "green",
                "lime",
                "yellow",
                "orange",
                "teal",
            ]
        ] = None,
        icon: Optional[IconName] = None,
        mime_type: str = "*/*",
        order: Optional[float] = None,
    ) -> GuiUploadButtonHandle:
        """Add a button to the GUI. The value of this input is set to `True` every time
        it is clicked; to detect clicks, we can manually set it back to `False`.

        Args:
            label: Label to display on the button.
            visible: Whether the button is visible.
            disabled: Whether the button is disabled.
            hint: Optional hint to display on hover.
            color: Optional color to use for the button.
            icon: Optional icon to display on the button.
            mime_type: Optional MIME type to filter the files that can be uploaded.
            order: Optional ordering, smallest values will be displayed first.

        Returns:
            A handle that can be used to interact with the GUI element.
        """

        # Re-wrap the GUI handle with a button interface.
        id = _make_unique_id()
        order = _apply_default_order(order)
        initial_value = UploadedFile("", b"")
        return GuiUploadButtonHandle(
            self._create_gui_input(
                initial_value=initial_value,
                message=_messages.GuiAddUploadButtonMessage(
                    order=order,
                    id=id,
                    label=label,
                    container_id=self._get_container_id(),
                    hint=hint,
                    initial_value=initial_value,
                    color=color,
                    mime_type=mime_type,
                    icon_base64=None if icon is None else base64_from_icon(icon),
                ),
                disabled=disabled,
                visible=visible,
                is_button=True,
            )._impl
        )

    # The TLiteralString overload tells pyright to resolve the value type to a Literal
    # whenever possible.
    #
    # TString is helpful when the input types are generic (could be str, could be
    # Literal).
    @overload
    def add_gui_button_group(
        self,
        label: str,
        options: Sequence[TLiteralString],
        visible: bool = True,
        disabled: bool = False,
        hint: Optional[str] = None,
        order: Optional[float] = None,
    ) -> GuiButtonGroupHandle[TLiteralString]: ...

    @overload
    def add_gui_button_group(
        self,
        label: str,
        options: Sequence[TString],
        visible: bool = True,
        disabled: bool = False,
        hint: Optional[str] = None,
        order: Optional[float] = None,
    ) -> GuiButtonGroupHandle[TString]: ...

    def add_gui_button_group(
        self,
        label: str,
        options: Sequence[TLiteralString] | Sequence[TString],
        visible: bool = True,
        disabled: bool = False,
        hint: Optional[str] = None,
        order: Optional[float] = None,
    ) -> GuiButtonGroupHandle[Any]:  # Return types are specified in overloads.
        """Add a button group to the GUI.

        Args:
            label: Label to display on the button group.
            options: Sequence of options to display as buttons.
            visible: Whether the button group is visible.
            disabled: Whether the button group is disabled.
            hint: Optional hint to display on hover.
            order: Optional ordering, smallest values will be displayed first.

        Returns:
            A handle that can be used to interact with the GUI element.
        """
        value = options[0]
        id = _make_unique_id()
        order = _apply_default_order(order)
        return GuiButtonGroupHandle(
            self._create_gui_input(
                value,
                message=_messages.GuiAddButtonGroupMessage(
                    order=order,
                    id=id,
                    label=label,
                    container_id=self._get_container_id(),
                    hint=hint,
                    value=value,
                    options=tuple(options),
                    disabled=disabled,
                    visible=visible,
                ),
            )._impl,
        )

    def add_gui_checkbox(
        self,
        label: str,
        initial_value: bool,
        disabled: bool = False,
        visible: bool = True,
        hint: Optional[str] = None,
        order: Optional[float] = None,
    ) -> GuiInputHandle[bool]:
        """Add a checkbox to the GUI.

        Args:
            label: Label to display on the checkbox.
            initial_value: Initial value of the checkbox.
            disabled: Whether the checkbox is disabled.
            visible: Whether the checkbox is visible.
            hint: Optional hint to display on hover.
            order: Optional ordering, smallest values will be displayed first.

        Returns:
            A handle that can be used to interact with the GUI element.
        """
        value = initial_value
        assert isinstance(value, bool)
        id = _make_unique_id()
        order = _apply_default_order(order)
        return self._create_gui_input(
            value,
            message=_messages.GuiAddCheckboxMessage(
                order=order,
                id=id,
                label=label,
                container_id=self._get_container_id(),
                hint=hint,
                value=value,
                disabled=disabled,
                visible=visible,
            ),
        )

    def add_gui_text(
        self,
        label: str,
        initial_value: str,
        disabled: bool = False,
        visible: bool = True,
        hint: Optional[str] = None,
        order: Optional[float] = None,
    ) -> GuiInputHandle[str]:
        """Add a text input to the GUI.

        Args:
            label: Label to display on the text input.
            initial_value: Initial value of the text input.
            disabled: Whether the text input is disabled.
            visible: Whether the text input is visible.
            hint: Optional hint to display on hover.
            order: Optional ordering, smallest values will be displayed first.

        Returns:
            A handle that can be used to interact with the GUI element.
        """
        value = initial_value
        assert isinstance(value, str)
        id = _make_unique_id()
        order = _apply_default_order(order)
        return self._create_gui_input(
            value,
            message=_messages.GuiAddTextMessage(
                order=order,
                id=id,
                label=label,
                container_id=self._get_container_id(),
                hint=hint,
                value=value,
                disabled=disabled,
                visible=visible,
            ),
        )

    def add_gui_number(
        self,
        label: str,
        initial_value: IntOrFloat,
        min: Optional[IntOrFloat] = None,
        max: Optional[IntOrFloat] = None,
        step: Optional[IntOrFloat] = None,
        disabled: bool = False,
        visible: bool = True,
        hint: Optional[str] = None,
        order: Optional[float] = None,
    ) -> GuiInputHandle[IntOrFloat]:
        """Add a number input to the GUI, with user-specifiable bound and precision parameters.

        Args:
            label: Label to display on the number input.
            initial_value: Initial value of the number input.
            min: Optional minimum value of the number input.
            max: Optional maximum value of the number input.
            step: Optional step size of the number input. Computed automatically if not
                specified.
            disabled: Whether the number input is disabled.
            visible: Whether the number input is visible.
            hint: Optional hint to display on hover.
            order: Optional ordering, smallest values will be displayed first.

        Returns:
            A handle that can be used to interact with the GUI element.
        """
        value = initial_value

        assert isinstance(value, (int, float))

        if step is None:
            # It's ok that `step` is always a float, even if the value is an integer,
            # because things all become `number` types after serialization.
            step = float(  # type: ignore
                onp.min(
                    [
                        _compute_step(value),
                        _compute_step(min),
                        _compute_step(max),
                    ]
                )
            )

        assert step is not None

        id = _make_unique_id()
        order = _apply_default_order(order)
        return self._create_gui_input(
            value,
            message=_messages.GuiAddNumberMessage(
                order=order,
                id=id,
                label=label,
                container_id=self._get_container_id(),
                hint=hint,
                value=value,
                min=min,
                max=max,
                precision=_compute_precision_digits(step),
                step=step,
                disabled=disabled,
                visible=visible,
            ),
            is_button=False,
        )

    def add_gui_vector2(
        self,
        label: str,
        initial_value: Tuple[float, float] | onp.ndarray,
        min: Tuple[float, float] | onp.ndarray | None = None,
        max: Tuple[float, float] | onp.ndarray | None = None,
        step: Optional[float] = None,
        disabled: bool = False,
        visible: bool = True,
        hint: Optional[str] = None,
        order: Optional[float] = None,
    ) -> GuiInputHandle[Tuple[float, float]]:
        """Add a length-2 vector input to the GUI.

        Args:
            label: Label to display on the vector input.
            initial_value: Initial value of the vector input.
            min: Optional minimum value of the vector input.
            max: Optional maximum value of the vector input.
            step: Optional step size of the vector input. Computed automatically if not
            disabled: Whether the vector input is disabled.
            visible: Whether the vector input is visible.
            hint: Optional hint to display on hover.
            order: Optional ordering, smallest values will be displayed first.

        Returns:
            A handle that can be used to interact with the GUI element.
        """
        value = initial_value
        value = cast_vector(value, 2)
        min = cast_vector(min, 2) if min is not None else None
        max = cast_vector(max, 2) if max is not None else None
        id = _make_unique_id()
        order = _apply_default_order(order)

        if step is None:
            possible_steps: List[float] = []
            possible_steps.extend([_compute_step(x) for x in value])
            if min is not None:
                possible_steps.extend([_compute_step(x) for x in min])
            if max is not None:
                possible_steps.extend([_compute_step(x) for x in max])
            step = float(onp.min(possible_steps))

        return self._create_gui_input(
            value,
            message=_messages.GuiAddVector2Message(
                order=order,
                id=id,
                label=label,
                container_id=self._get_container_id(),
                hint=hint,
                value=value,
                min=min,
                max=max,
                step=step,
                precision=_compute_precision_digits(step),
                disabled=disabled,
                visible=visible,
            ),
        )

    def add_gui_vector3(
        self,
        label: str,
        initial_value: Tuple[float, float, float] | onp.ndarray,
        min: Tuple[float, float, float] | onp.ndarray | None = None,
        max: Tuple[float, float, float] | onp.ndarray | None = None,
        step: Optional[float] = None,
        disabled: bool = False,
        visible: bool = True,
        hint: Optional[str] = None,
        order: Optional[float] = None,
    ) -> GuiInputHandle[Tuple[float, float, float]]:
        """Add a length-3 vector input to the GUI.

        Args:
            label: Label to display on the vector input.
            initial_value: Initial value of the vector input.
            min: Optional minimum value of the vector input.
            max: Optional maximum value of the vector input.
            step: Optional step size of the vector input. Computed automatically if not
            disabled: Whether the vector input is disabled.
            visible: Whether the vector input is visible.
            hint: Optional hint to display on hover.
            order: Optional ordering, smallest values will be displayed first.

        Returns:
            A handle that can be used to interact with the GUI element.
        """
        value = initial_value
        value = cast_vector(value, 2)
        min = cast_vector(min, 3) if min is not None else None
        max = cast_vector(max, 3) if max is not None else None
        id = _make_unique_id()
        order = _apply_default_order(order)

        if step is None:
            possible_steps: List[float] = []
            possible_steps.extend([_compute_step(x) for x in value])
            if min is not None:
                possible_steps.extend([_compute_step(x) for x in min])
            if max is not None:
                possible_steps.extend([_compute_step(x) for x in max])
            step = float(onp.min(possible_steps))

        return self._create_gui_input(
            value,
            message=_messages.GuiAddVector3Message(
                order=order,
                id=id,
                label=label,
                container_id=self._get_container_id(),
                hint=hint,
                value=value,
                min=min,
                max=max,
                step=step,
                precision=_compute_precision_digits(step),
                disabled=disabled,
                visible=visible,
            ),
        )

    # See add_gui_dropdown for notes on overloads.
    @overload
    def add_gui_dropdown(
        self,
        label: str,
        options: Sequence[TLiteralString],
        initial_value: Optional[TLiteralString] = None,
        disabled: bool = False,
        visible: bool = True,
        hint: Optional[str] = None,
        order: Optional[float] = None,
    ) -> GuiDropdownHandle[TLiteralString]: ...

    @overload
    def add_gui_dropdown(
        self,
        label: str,
        options: Sequence[TString],
        initial_value: Optional[TString] = None,
        disabled: bool = False,
        visible: bool = True,
        hint: Optional[str] = None,
        order: Optional[float] = None,
    ) -> GuiDropdownHandle[TString]: ...

    def add_gui_dropdown(
        self,
        label: str,
        options: Sequence[TLiteralString] | Sequence[TString],
        initial_value: Optional[TLiteralString | TString] = None,
        disabled: bool = False,
        visible: bool = True,
        hint: Optional[str] = None,
        order: Optional[float] = None,
    ) -> GuiDropdownHandle[Any]:  # Output type is specified in overloads.
        """Add a dropdown to the GUI.

        Args:
            label: Label to display on the dropdown.
            options: Sequence of options to display in the dropdown.
            initial_value: Initial value of the dropdown.
            disabled: Whether the dropdown is disabled.
            visible: Whether the dropdown is visible.
            hint: Optional hint to display on hover.
            order: Optional ordering, smallest values will be displayed first.

        Returns:
            A handle that can be used to interact with the GUI element.
        """
        value = initial_value
        if value is None:
            value = options[0]
        id = _make_unique_id()
        order = _apply_default_order(order)
        return GuiDropdownHandle(
            self._create_gui_input(
                value,
                message=_messages.GuiAddDropdownMessage(
                    order=order,
                    id=id,
                    label=label,
                    container_id=self._get_container_id(),
                    hint=hint,
                    value=value,
                    options=tuple(options),
                    disabled=disabled,
                    visible=visible,
                ),
            )._impl,
            _impl_options=tuple(options),
        )

    def add_gui_slider(
        self,
        label: str,
        min: IntOrFloat,
        max: IntOrFloat,
        step: IntOrFloat,
        initial_value: IntOrFloat,
        marks: Optional[Tuple[IntOrFloat | Tuple[IntOrFloat, str], ...]] = None,
        disabled: bool = False,
        visible: bool = True,
        hint: Optional[str] = None,
        order: Optional[float] = None,
    ) -> GuiInputHandle[IntOrFloat]:
        """Add a slider to the GUI. Types of the min, max, step, and initial value should match.

        Args:
            label: Label to display on the slider.
            min: Minimum value of the slider.
            max: Maximum value of the slider.
            step: Step size of the slider.
            initial_value: Initial value of the slider.
            marks: Tuple of marks to display below the slider. Each mark should
                either be a numerical or a (number, label) tuple, where the
                label is provided as a string.
            disabled: Whether the slider is disabled.
            visible: Whether the slider is visible.
            hint: Optional hint to display on hover.
            order: Optional ordering, smallest values will be displayed first.

        Returns:
            A handle that can be used to interact with the GUI element.
        """
        value: IntOrFloat = initial_value
        assert max >= min
        if step > max - min:
            step = max - min
        assert max >= value >= min

        # GUI callbacks cast incoming values to match the type of the initial value. If
        # the min, max, or step is a float, we should cast to a float.
        #
        # This should also match what the IntOrFloat TypeVar resolves to.
        if type(value) is int and (
            type(min) is float or type(max) is float or type(step) is float
        ):
            value = float(value)  # type: ignore

        # TODO: as of 6/5/2023, this assert will break something in nerfstudio. (at
        # least LERF)
        #
        # assert type(min) == type(max) == type(step) == type(value)

        id = _make_unique_id()
        order = _apply_default_order(order)
        return self._create_gui_input(
            value,
            message=_messages.GuiAddSliderMessage(
                order=order,
                id=id,
                label=label,
                container_id=self._get_container_id(),
                hint=hint,
                min=min,
                max=max,
                step=step,
                value=value,
                precision=_compute_precision_digits(step),
                visible=visible,
                disabled=disabled,
                marks=tuple(
                    {"value": float(x[0]), "label": x[1]}
                    if isinstance(x, tuple)
                    else {"value": float(x)}
                    for x in marks
                )
                if marks is not None
                else None,
            ),
            is_button=False,
        )

    def add_gui_multi_slider(
        self,
        label: str,
        min: IntOrFloat,
        max: IntOrFloat,
        step: IntOrFloat,
        initial_value: Tuple[IntOrFloat, ...],
        min_range: Optional[IntOrFloat] = None,
        fixed_endpoints: bool = False,
        marks: Optional[Tuple[IntOrFloat | Tuple[IntOrFloat, str], ...]] = None,
        disabled: bool = False,
        visible: bool = True,
        hint: Optional[str] = None,
        order: Optional[float] = None,
    ) -> GuiInputHandle[Tuple[IntOrFloat, ...]]:
        """Add a multi slider to the GUI. Types of the min, max, step, and initial value should match.

        Args:
            label: Label to display on the slider.
            min: Minimum value of the slider.
            max: Maximum value of the slider.
            step: Step size of the slider.
            initial_value: Initial values of the slider.
            min_range: Optional minimum difference between two values of the slider.
            fixed_endpoints: Whether the endpoints of the slider are fixed.
            marks: Tuple of marks to display below the slider. Each mark should
                either be a numerical or a (number, label) tuple, where the
                label is provided as a string.
            disabled: Whether the slider is disabled.
            visible: Whether the slider is visible.
            hint: Optional hint to display on hover.
            order: Optional ordering, smallest values will be displayed first.

        Returns:
            A handle that can be used to interact with the GUI element.
        """
        assert max >= min
        if step > max - min:
            step = max - min
        assert all(max >= x >= min for x in initial_value)

        # GUI callbacks cast incoming values to match the type of the initial value. If
        # any of the arguments are floats, we should always use a float value.
        #
        # This should also match what the IntOrFloat TypeVar resolves to.
        if (
            type(min) is float
            or type(max) is float
            or type(step) is float
            or type(min_range) is float
        ):
            initial_value = tuple(float(x) for x in initial_value)  # type: ignore

        id = _make_unique_id()
        order = _apply_default_order(order)
        return self._create_gui_input(
            value=initial_value,
            message=_messages.GuiAddMultiSliderMessage(
                order=order,
                id=id,
                label=label,
                container_id=self._get_container_id(),
                hint=hint,
                min=min,
                min_range=min_range,
                max=max,
                step=step,
                value=initial_value,
                visible=visible,
                disabled=disabled,
                fixed_endpoints=fixed_endpoints,
                precision=_compute_precision_digits(step),
                marks=tuple(
                    {"value": float(x[0]), "label": x[1]}
                    if isinstance(x, tuple)
                    else {"value": float(x)}
                    for x in marks
                )
                if marks is not None
                else None,
            ),
            is_button=False,
        )

    def add_gui_rgb(
        self,
        label: str,
        initial_value: Tuple[int, int, int],
        disabled: bool = False,
        visible: bool = True,
        hint: Optional[str] = None,
        order: Optional[float] = None,
    ) -> GuiInputHandle[Tuple[int, int, int]]:
        """Add an RGB picker to the GUI.

        Args:
            label: Label to display on the RGB picker.
            initial_value: Initial value of the RGB picker.
            disabled: Whether the RGB picker is disabled.
            visible: Whether the RGB picker is visible.
            hint: Optional hint to display on hover.
            order: Optional ordering, smallest values will be displayed first.

        Returns:
            A handle that can be used to interact with the GUI element.
        """

        value = initial_value
        id = _make_unique_id()
        order = _apply_default_order(order)
        return self._create_gui_input(
            value,
            message=_messages.GuiAddRgbMessage(
                order=order,
                id=id,
                label=label,
                container_id=self._get_container_id(),
                hint=hint,
                value=value,
                disabled=disabled,
                visible=visible,
            ),
        )

    def add_gui_rgba(
        self,
        label: str,
        initial_value: Tuple[int, int, int, int],
        disabled: bool = False,
        visible: bool = True,
        hint: Optional[str] = None,
        order: Optional[float] = None,
    ) -> GuiInputHandle[Tuple[int, int, int, int]]:
        """Add an RGBA picker to the GUI.

        Args:
            label: Label to display on the RGBA picker.
            initial_value: Initial value of the RGBA picker.
            disabled: Whether the RGBA picker is disabled.
            visible: Whether the RGBA picker is visible.
            hint: Optional hint to display on hover.
            order: Optional ordering, smallest values will be displayed first.

        Returns:
            A handle that can be used to interact with the GUI element.
        """
        value = initial_value
        id = _make_unique_id()
        order = _apply_default_order(order)
        return self._create_gui_input(
            value,
            message=_messages.GuiAddRgbaMessage(
                order=order,
                id=id,
                label=label,
                container_id=self._get_container_id(),
                hint=hint,
                value=value,
                disabled=disabled,
                visible=visible,
            ),
        )

    def _create_gui_input(
        self,
        value: T,
        message: _messages._GuiAddInputBase,
        is_button: bool = False,
    ) -> GuiInputHandle[T]:
        """Private helper for adding a simple GUI element."""

        # Send add GUI input message.
        self._get_api()._queue(message)

        # Construct handle.
        handle_state = _GuiHandleState(
            label=message.label,
            message_type=type(message),
            typ=type(value),
            gui_api=self,
            value=value,
            update_timestamp=time.time(),
            container_id=self._get_container_id(),
            update_cb=[],
            is_button=is_button,
            sync_cb=None,
            disabled=message.disabled,
            visible=message.visible,
            id=message.id,
            order=message.order,
            hint=message.hint,
        )

        # For broadcasted GUI handles, we should synchronize all clients.
        # This will be a no-op for client handles.
        if not is_button:

            def sync_other_clients(
                client_id: ClientId, updates: Dict[str, Any]
            ) -> None:
                message = _messages.GuiUpdateMessage(handle_state.id, updates)
                message.excluded_self_client = client_id
                self._get_api()._queue(message)

            handle_state.sync_cb = sync_other_clients

        handle = GuiInputHandle(handle_state)

        return handle<|MERGE_RESOLUTION|>--- conflicted
+++ resolved
@@ -127,6 +127,10 @@
 def cast_value(tp, value):
     """Cast a value to a type, or raise a TypeError if it cannot be cast."""
     origin = get_origin(tp)
+
+    if (origin is tuple or tp is tuple) and isinstance(value, list):
+        return cast_value(tp, tuple(value))
+
     if origin is Literal:
         for val in get_args(tp):
             try:
@@ -206,11 +210,6 @@
             return
         handle_state = handle._impl
 
-<<<<<<< HEAD
-        # Do some type casting. This is necessary when we expect floats but the
-        # Javascript side gives us integers.
-        value = cast_value(handle_state.typ, message.value)
-=======
         has_changed = False
         updates_cast = {}
         for prop_name, prop_value in message.updates.items():
@@ -220,14 +219,7 @@
             # Do some type casting. This is brittle, but necessary when we
             # expect floats but the Javascript side gives us integers.
             if prop_name == "value":
-                if handle_state.typ is tuple:
-                    assert len(prop_value) == len(handle_state.value)
-                    prop_value = tuple(
-                        type(handle_state.value[i])(prop_value[i])
-                        for i in range(len(prop_value))
-                    )
-                else:
-                    prop_value = handle_state.typ(prop_value)
+                prop_value = cast_value(handle_state.typ, prop_value)
 
             # Update handle property.
             if current_value != prop_value:
@@ -236,7 +228,6 @@
 
             # Save value, which might have been cast.
             updates_cast[prop_name] = prop_value
->>>>>>> 2ec40b99
 
         # Only call update when value has actually changed.
         if not handle_state.is_button and not has_changed:
@@ -337,8 +328,6 @@
                 assert False
 
             cb(GuiEvent(client, client_id, handle))
-        if handle_state.sync_cb is not None:
-            handle_state.sync_cb(client_id, value)
 
     def _get_container_id(self) -> str:
         """Get container ID associated with the current thread."""
@@ -622,23 +611,22 @@
         # Re-wrap the GUI handle with a button interface.
         id = _make_unique_id()
         order = _apply_default_order(order)
-        initial_value = UploadedFile("", b"")
         return GuiUploadButtonHandle(
             self._create_gui_input(
-                initial_value=initial_value,
+                value=UploadedFile("", b""),
                 message=_messages.GuiAddUploadButtonMessage(
+                    value=None,
+                    disabled=disabled,
+                    visible=visible,
                     order=order,
                     id=id,
                     label=label,
                     container_id=self._get_container_id(),
                     hint=hint,
-                    initial_value=initial_value,
                     color=color,
                     mime_type=mime_type,
                     icon_base64=None if icon is None else base64_from_icon(icon),
                 ),
-                disabled=disabled,
-                visible=visible,
                 is_button=True,
             )._impl
         )
@@ -657,7 +645,8 @@
         disabled: bool = False,
         hint: Optional[str] = None,
         order: Optional[float] = None,
-    ) -> GuiButtonGroupHandle[TLiteralString]: ...
+    ) -> GuiButtonGroupHandle[TLiteralString]:
+        ...
 
     @overload
     def add_gui_button_group(
@@ -668,7 +657,8 @@
         disabled: bool = False,
         hint: Optional[str] = None,
         order: Optional[float] = None,
-    ) -> GuiButtonGroupHandle[TString]: ...
+    ) -> GuiButtonGroupHandle[TString]:
+        ...
 
     def add_gui_button_group(
         self,
@@ -996,7 +986,8 @@
         visible: bool = True,
         hint: Optional[str] = None,
         order: Optional[float] = None,
-    ) -> GuiDropdownHandle[TLiteralString]: ...
+    ) -> GuiDropdownHandle[TLiteralString]:
+        ...
 
     @overload
     def add_gui_dropdown(
@@ -1008,7 +999,8 @@
         visible: bool = True,
         hint: Optional[str] = None,
         order: Optional[float] = None,
-    ) -> GuiDropdownHandle[TString]: ...
+    ) -> GuiDropdownHandle[TString]:
+        ...
 
     def add_gui_dropdown(
         self,
