# mypy: disable-error-code="misc"
#
# We suppress overload errors that depend on LiteralString support.
# - https://github.com/python/mypy/issues/12554
from __future__ import annotations

import abc
import dataclasses
import threading
import time
import warnings
from pathlib import Path
from typing import (
    TYPE_CHECKING,
    Any,
    Dict,
    List,
    Optional,
    Sequence,
    Tuple,
    TypeVar,
    overload,
)

import numpy as onp
from typing_extensions import Literal, LiteralString

from . import _messages
from ._gui_handles import (
    GuiButtonGroupHandle,
    GuiButtonHandle,
    GuiContainerProtocol,
    GuiDropdownHandle,
    GuiEvent,
    GuiFolderHandle,
    GuiInputHandle,
    GuiMarkdownHandle,
    GuiModalHandle,
    GuiTabGroupHandle,
    SupportsRemoveProtocol,
    _GuiHandleState,
    _GuiInputHandle,
    _make_unique_id,
)
from ._icons import base64_from_icon
from ._icons_enum import IconName
from ._message_api import MessageApi, cast_vector

if TYPE_CHECKING:
    from .infra import ClientId

IntOrFloat = TypeVar("IntOrFloat", int, float)
TString = TypeVar("TString", bound=str)
TLiteralString = TypeVar("TLiteralString", bound=LiteralString)
T = TypeVar("T")


def _compute_step(x: Optional[float]) -> float:  # type: ignore
    """For number inputs: compute an increment size from some number.

    Example inputs/outputs:
        100 => 1
        12 => 1
        12.1 => 0.1
        12.02 => 0.01
        0.004 => 0.001
    """
    return 1 if x is None else 10 ** (-_compute_precision_digits(x))


def _compute_precision_digits(x: float) -> int:
    """For number inputs: compute digits of precision from some number.

    Example inputs/outputs:
        100 => 0
        12 => 0
        12.1 => 1
        10.2 => 1
        0.007 => 3
    """
    digits = 0
    while x != round(x, ndigits=digits) and digits < 7:
        digits += 1
    return digits


@dataclasses.dataclass
class _RootGuiContainer:
    _children: Dict[str, SupportsRemoveProtocol]


_global_order_counter = 0


def _apply_default_order(order: Optional[float]) -> float:
    """Apply default ordering logic for GUI elements.

    If `order` is set to a float, this function is a no-op and returns it back.
    Otherwise, we increment and return the value of a global counter.
    """
    if order is not None:
        return order

    global _global_order_counter
    _global_order_counter += 1
    return _global_order_counter


class GuiApi(abc.ABC):
    _target_container_from_thread_id: Dict[int, str] = {}
    """ID of container to put GUI elements into."""

    def __init__(self) -> None:
        super().__init__()

        self._gui_handle_from_id: Dict[str, _GuiInputHandle[Any]] = {}
        self._container_handle_from_id: Dict[str, GuiContainerProtocol] = {
            "root": _RootGuiContainer({})
        }
        self._get_api()._message_handler.register_handler(
            _messages.GuiUpdateMessage, self._handle_gui_updates
        )

    def _handle_gui_updates(
        self, client_id: ClientId, message: _messages.GuiUpdateMessage
    ) -> None:
        """Callback for handling GUI messages."""
        handle = self._gui_handle_from_id.get(message.id, None)
        if handle is None:
            return

        prop_name = message.prop_name
        prop_value = message.prop_value
        del message

        handle_state = handle._impl
        assert hasattr(handle_state, prop_name)
        current_value = getattr(handle_state, prop_name)

        has_changed = current_value != prop_value

        if prop_name == "value":
            # Do some type casting. This is necessary when we expect floats but the
            # Javascript side gives us integers.
            if handle_state.typ is tuple:
                assert len(prop_value) == len(handle_state.value)
                prop_value = tuple(
                    type(handle_state.value[i])(prop_value[i])
                    for i in range(len(prop_value))
                )
            else:
                prop_value = handle_state.typ(prop_value)

        # Only call update when value has actually changed.
        if not handle_state.is_button and not has_changed:
            return

        # Update state.
        setattr(handle_state, prop_name, prop_value)

        # Trigger callbacks.
        for cb in handle_state.update_cb:
            from ._viser import ClientHandle, ViserServer

            # Get the handle of the client that triggered this event.
            api = self._get_api()
            if isinstance(api, ClientHandle):
                client = api
            elif isinstance(api, ViserServer):
                client = api.get_clients()[client_id]
            else:
                assert False

            cb(GuiEvent(client, client_id, handle))

        if handle_state.sync_cb is not None:
            handle_state.sync_cb(client_id, prop_name, prop_value)

    def _get_container_id(self) -> str:
        """Get container ID associated with the current thread."""
        return self._target_container_from_thread_id.get(threading.get_ident(), "root")

    def _set_container_id(self, container_id: str) -> None:
        """Set container ID associated with the current thread."""
        self._target_container_from_thread_id[threading.get_ident()] = container_id

    @abc.abstractmethod
    def _get_api(self) -> MessageApi:
        """Message API to use."""
        ...

    if not TYPE_CHECKING:

        def gui_folder(self, label: str) -> GuiFolderHandle:
            """Deprecated."""
            warnings.warn(
                "gui_folder() is deprecated. Use add_gui_folder() instead!",
                stacklevel=2,
            )
            return self.add_gui_folder(label)

    def add_gui_folder(
        self,
        label: str,
        order: Optional[float] = None,
        expand_by_default: bool = True,
        visible: bool = True,
    ) -> GuiFolderHandle:
        """Add a folder, and return a handle that can be used to populate it.

        Args:
            label: Label to display on the folder.
            order: Optional ordering, smallest values will be displayed first.
            expand_by_default: Open the folder by default. Set to False to collapse it by
                default.
            visible: Whether the component is visible.

        Returns:
            A handle that can be used as a context to populate the folder.
        """
        folder_container_id = _make_unique_id()
        order = _apply_default_order(order)
        self._get_api()._queue(
            _messages.GuiAddFolderMessage(
                order=order,
                id=folder_container_id,
                label=label,
                container_id=self._get_container_id(),
                expand_by_default=expand_by_default,
                visible=visible,
            )
        )
        return GuiFolderHandle(
            _gui_api=self,
            _id=folder_container_id,
            _parent_container_id=self._get_container_id(),
            _order=order,
        )

    def add_gui_modal(
        self,
        title: str,
        order: Optional[float] = None,
    ) -> GuiModalHandle:
        """Show a modal window, which can be useful for popups and messages, then return
        a handle that can be used to populate it.

        Args:
            title: Title to display on the modal.
            order: Optional ordering, smallest values will be displayed first.

        Returns:
            A handle that can be used as a context to populate the modal.
        """
        modal_container_id = _make_unique_id()
        order = _apply_default_order(order)
        self._get_api()._queue(
            _messages.GuiModalMessage(
                order=order,
                id=modal_container_id,
                title=title,
            )
        )
        return GuiModalHandle(
            _gui_api=self,
            _id=modal_container_id,
        )

    def add_gui_tab_group(
        self,
        order: Optional[float] = None,
        visible: bool = True,
    ) -> GuiTabGroupHandle:
        """Add a tab group.

        Args:
            order: Optional ordering, smallest values will be displayed first.
            visible: Whether the component is visible.

        Returns:
            A handle that can be used as a context to populate the tab group.
        """
        tab_group_id = _make_unique_id()
        order = _apply_default_order(order)
        return GuiTabGroupHandle(
            _tab_group_id=tab_group_id,
            _labels=[],
            _icons_base64=[],
            _tabs=[],
            _gui_api=self,
            _container_id=self._get_container_id(),
            _order=order,
            _visible=visible,
        )

    def add_gui_markdown(
        self,
        content: str,
        image_root: Optional[Path] = None,
        order: Optional[float] = None,
        visible: bool = True,
    ) -> GuiMarkdownHandle:
        """Add markdown to the GUI.

        Args:
            content: Markdown content to display.
            image_root: Optional root directory to resolve relative image paths.
            order: Optional ordering, smallest values will be displayed first.
            visible: Whether the component is visible.

        Returns:
            A handle that can be used to interact with the GUI element.
        """
        handle = GuiMarkdownHandle(
            _gui_api=self,
            _id=_make_unique_id(),
            _visible=visible,
            _container_id=self._get_container_id(),
            _order=_apply_default_order(order),
            _image_root=image_root,
            _content=None,
        )

        # Assigning content will send a GuiAddMarkdownMessage.
        handle.content = content
        return handle

    def add_gui_button(
        self,
        label: str,
        disabled: bool = False,
        visible: bool = True,
        hint: Optional[str] = None,
        color: Optional[
            Literal[
                "dark",
                "gray",
                "red",
                "pink",
                "grape",
                "violet",
                "indigo",
                "blue",
                "cyan",
                "green",
                "lime",
                "yellow",
                "orange",
                "teal",
            ]
        ] = None,
        icon: Optional[IconName] = None,
        order: Optional[float] = None,
    ) -> GuiButtonHandle:
        """Add a button to the GUI. The value of this input is set to `True` every time
        it is clicked; to detect clicks, we can manually set it back to `False`.

        Args:
            label: Label to display on the button.
            visible: Whether the button is visible.
            disabled: Whether the button is disabled.
            hint: Optional hint to display on hover.
            color: Optional color to use for the button.
            icon: Optional icon to display on the button.
            order: Optional ordering, smallest values will be displayed first.

        Returns:
            A handle that can be used to interact with the GUI element.
        """

        # Re-wrap the GUI handle with a button interface.
        id = _make_unique_id()
        order = _apply_default_order(order)
        return GuiButtonHandle(
            self._create_gui_input(
                value=False,
                message=_messages.GuiAddButtonMessage(
                    order=order,
                    id=id,
                    label=label,
                    container_id=self._get_container_id(),
                    hint=hint,
                    value=False,
                    color=color,
                    icon_base64=None if icon is None else base64_from_icon(icon),
                    disabled=disabled,
                    visible=visible,
                ),
                is_button=True,
            )._impl
        )

    # The TLiteralString overload tells pyright to resolve the value type to a Literal
    # whenever possible.
    #
    # TString is helpful when the input types are generic (could be str, could be
    # Literal).
    @overload
    def add_gui_button_group(
        self,
        label: str,
        options: Sequence[TLiteralString],
        visible: bool = True,
        disabled: bool = False,
        hint: Optional[str] = None,
        order: Optional[float] = None,
    ) -> GuiButtonGroupHandle[TLiteralString]:
        ...

    @overload
    def add_gui_button_group(
        self,
        label: str,
        options: Sequence[TString],
        visible: bool = True,
        disabled: bool = False,
        hint: Optional[str] = None,
        order: Optional[float] = None,
    ) -> GuiButtonGroupHandle[TString]:
        ...

    def add_gui_button_group(
        self,
        label: str,
        options: Sequence[TLiteralString] | Sequence[TString],
        visible: bool = True,
        disabled: bool = False,
        hint: Optional[str] = None,
        order: Optional[float] = None,
    ) -> GuiButtonGroupHandle[Any]:  # Return types are specified in overloads.
        """Add a button group to the GUI.

        Args:
            label: Label to display on the button group.
            options: Sequence of options to display as buttons.
            visible: Whether the button group is visible.
            disabled: Whether the button group is disabled.
            hint: Optional hint to display on hover.
            order: Optional ordering, smallest values will be displayed first.

        Returns:
            A handle that can be used to interact with the GUI element.
        """
        value = options[0]
        id = _make_unique_id()
        order = _apply_default_order(order)
        return GuiButtonGroupHandle(
            self._create_gui_input(
                value,
                message=_messages.GuiAddButtonGroupMessage(
                    order=order,
                    id=id,
                    label=label,
                    container_id=self._get_container_id(),
                    hint=hint,
                    value=value,
                    options=tuple(options),
                    disabled=disabled,
                    visible=visible,
                ),
            )._impl,
        )

    def add_gui_checkbox(
        self,
        label: str,
        initial_value: bool,
        disabled: bool = False,
        visible: bool = True,
        hint: Optional[str] = None,
        order: Optional[float] = None,
    ) -> GuiInputHandle[bool]:
        """Add a checkbox to the GUI.

        Args:
            label: Label to display on the checkbox.
            initial_value: Initial value of the checkbox.
            disabled: Whether the checkbox is disabled.
            visible: Whether the checkbox is visible.
            hint: Optional hint to display on hover.
            order: Optional ordering, smallest values will be displayed first.

        Returns:
            A handle that can be used to interact with the GUI element.
        """
        value = initial_value
        assert isinstance(value, bool)
        id = _make_unique_id()
        order = _apply_default_order(order)
        return self._create_gui_input(
            value,
            message=_messages.GuiAddCheckboxMessage(
                order=order,
                id=id,
                label=label,
                container_id=self._get_container_id(),
                hint=hint,
                value=value,
                disabled=disabled,
                visible=visible,
            ),
        )

    def add_gui_text(
        self,
        label: str,
        initial_value: str,
        disabled: bool = False,
        visible: bool = True,
        hint: Optional[str] = None,
        order: Optional[float] = None,
    ) -> GuiInputHandle[str]:
        """Add a text input to the GUI.

        Args:
            label: Label to display on the text input.
            initial_value: Initial value of the text input.
            disabled: Whether the text input is disabled.
            visible: Whether the text input is visible.
            hint: Optional hint to display on hover.
            order: Optional ordering, smallest values will be displayed first.

        Returns:
            A handle that can be used to interact with the GUI element.
        """
        value = initial_value
        assert isinstance(value, str)
        id = _make_unique_id()
        order = _apply_default_order(order)
        return self._create_gui_input(
            value,
            message=_messages.GuiAddTextMessage(
                order=order,
                id=id,
                label=label,
                container_id=self._get_container_id(),
                hint=hint,
                value=value,
                disabled=disabled,
                visible=visible,
            ),
        )

    def add_gui_number(
        self,
        label: str,
        initial_value: IntOrFloat,
        min: Optional[IntOrFloat] = None,
        max: Optional[IntOrFloat] = None,
        step: Optional[IntOrFloat] = None,
        disabled: bool = False,
        visible: bool = True,
        hint: Optional[str] = None,
        order: Optional[float] = None,
    ) -> GuiInputHandle[IntOrFloat]:
        """Add a number input to the GUI, with user-specifiable bound and precision parameters.

        Args:
            label: Label to display on the number input.
            initial_value: Initial value of the number input.
            min: Optional minimum value of the number input.
            max: Optional maximum value of the number input.
            step: Optional step size of the number input. Computed automatically if not
                specified.
            disabled: Whether the number input is disabled.
            visible: Whether the number input is visible.
            hint: Optional hint to display on hover.
            order: Optional ordering, smallest values will be displayed first.

        Returns:
            A handle that can be used to interact with the GUI element.
        """
        value = initial_value

        assert isinstance(value, (int, float))

        if step is None:
            # It's ok that `step` is always a float, even if the value is an integer,
            # because things all become `number` types after serialization.
            step = float(  # type: ignore
                onp.min(
                    [
                        _compute_step(value),
                        _compute_step(min),
                        _compute_step(max),
                    ]
                )
            )

        assert step is not None

        id = _make_unique_id()
        order = _apply_default_order(order)
        return self._create_gui_input(
            value,
            message=_messages.GuiAddNumberMessage(
                order=order,
                id=id,
                label=label,
                container_id=self._get_container_id(),
                hint=hint,
                value=value,
                min=min,
                max=max,
                precision=_compute_precision_digits(step),
                step=step,
                disabled=disabled,
                visible=visible,
            ),
            is_button=False,
        )

    def add_gui_vector2(
        self,
        label: str,
        initial_value: Tuple[float, float] | onp.ndarray,
        min: Tuple[float, float] | onp.ndarray | None = None,
        max: Tuple[float, float] | onp.ndarray | None = None,
        step: Optional[float] = None,
        disabled: bool = False,
        visible: bool = True,
        hint: Optional[str] = None,
        order: Optional[float] = None,
    ) -> GuiInputHandle[Tuple[float, float]]:
        """Add a length-2 vector input to the GUI.

        Args:
            label: Label to display on the vector input.
            initial_value: Initial value of the vector input.
            min: Optional minimum value of the vector input.
            max: Optional maximum value of the vector input.
            step: Optional step size of the vector input. Computed automatically if not
            disabled: Whether the vector input is disabled.
            visible: Whether the vector input is visible.
            hint: Optional hint to display on hover.
            order: Optional ordering, smallest values will be displayed first.

        Returns:
            A handle that can be used to interact with the GUI element.
        """
        value = initial_value
        value = cast_vector(value, 2)
        min = cast_vector(min, 2) if min is not None else None
        max = cast_vector(max, 2) if max is not None else None
        id = _make_unique_id()
        order = _apply_default_order(order)

        if step is None:
            possible_steps: List[float] = []
            possible_steps.extend([_compute_step(x) for x in value])
            if min is not None:
                possible_steps.extend([_compute_step(x) for x in min])
            if max is not None:
                possible_steps.extend([_compute_step(x) for x in max])
            step = float(onp.min(possible_steps))

        return self._create_gui_input(
            value,
            message=_messages.GuiAddVector2Message(
                order=order,
                id=id,
                label=label,
                container_id=self._get_container_id(),
                hint=hint,
                value=value,
                min=min,
                max=max,
                step=step,
                precision=_compute_precision_digits(step),
                disabled=disabled,
                visible=visible,
            ),
        )

    def add_gui_vector3(
        self,
        label: str,
        initial_value: Tuple[float, float, float] | onp.ndarray,
        min: Tuple[float, float, float] | onp.ndarray | None = None,
        max: Tuple[float, float, float] | onp.ndarray | None = None,
        step: Optional[float] = None,
        disabled: bool = False,
        visible: bool = True,
        hint: Optional[str] = None,
        order: Optional[float] = None,
    ) -> GuiInputHandle[Tuple[float, float, float]]:
        """Add a length-3 vector input to the GUI.

        Args:
            label: Label to display on the vector input.
            initial_value: Initial value of the vector input.
            min: Optional minimum value of the vector input.
            max: Optional maximum value of the vector input.
            step: Optional step size of the vector input. Computed automatically if not
            disabled: Whether the vector input is disabled.
            visible: Whether the vector input is visible.
            hint: Optional hint to display on hover.
            order: Optional ordering, smallest values will be displayed first.

        Returns:
            A handle that can be used to interact with the GUI element.
        """
        value = initial_value
        value = cast_vector(value, 2)
        min = cast_vector(min, 3) if min is not None else None
        max = cast_vector(max, 3) if max is not None else None
        id = _make_unique_id()
        order = _apply_default_order(order)

        if step is None:
            possible_steps: List[float] = []
            possible_steps.extend([_compute_step(x) for x in value])
            if min is not None:
                possible_steps.extend([_compute_step(x) for x in min])
            if max is not None:
                possible_steps.extend([_compute_step(x) for x in max])
            step = float(onp.min(possible_steps))

        return self._create_gui_input(
            value,
            message=_messages.GuiAddVector3Message(
                order=order,
                id=id,
                label=label,
                container_id=self._get_container_id(),
                hint=hint,
                value=value,
                min=min,
                max=max,
                step=step,
                precision=_compute_precision_digits(step),
                disabled=disabled,
                visible=visible,
            ),
        )

    # See add_gui_dropdown for notes on overloads.
    @overload
    def add_gui_dropdown(
        self,
        label: str,
        options: Sequence[TLiteralString],
        initial_value: Optional[TLiteralString] = None,
        disabled: bool = False,
        visible: bool = True,
        hint: Optional[str] = None,
        order: Optional[float] = None,
    ) -> GuiDropdownHandle[TLiteralString]:
        ...

    @overload
    def add_gui_dropdown(
        self,
        label: str,
        options: Sequence[TString],
        initial_value: Optional[TString] = None,
        disabled: bool = False,
        visible: bool = True,
        hint: Optional[str] = None,
        order: Optional[float] = None,
    ) -> GuiDropdownHandle[TString]:
        ...

    def add_gui_dropdown(
        self,
        label: str,
        options: Sequence[TLiteralString] | Sequence[TString],
        initial_value: Optional[TLiteralString | TString] = None,
        disabled: bool = False,
        visible: bool = True,
        hint: Optional[str] = None,
        order: Optional[float] = None,
    ) -> GuiDropdownHandle[Any]:  # Output type is specified in overloads.
        """Add a dropdown to the GUI.

        Args:
            label: Label to display on the dropdown.
            options: Sequence of options to display in the dropdown.
            initial_value: Initial value of the dropdown.
            disabled: Whether the dropdown is disabled.
            visible: Whether the dropdown is visible.
            hint: Optional hint to display on hover.
            order: Optional ordering, smallest values will be displayed first.

        Returns:
            A handle that can be used to interact with the GUI element.
        """
        value = initial_value
        if value is None:
            value = options[0]
        id = _make_unique_id()
        order = _apply_default_order(order)
        return GuiDropdownHandle(
            self._create_gui_input(
                value,
                message=_messages.GuiAddDropdownMessage(
                    order=order,
                    id=id,
                    label=label,
                    container_id=self._get_container_id(),
                    hint=hint,
                    value=value,
                    options=tuple(options),
                    disabled=disabled,
                    visible=visible,
                ),
            )._impl,
            _impl_options=tuple(options),
        )

    def add_gui_slider(
        self,
        label: str,
        min: IntOrFloat,
        max: IntOrFloat,
        step: IntOrFloat,
        initial_value: IntOrFloat,
        marks: Optional[Tuple[IntOrFloat | Tuple[IntOrFloat, str], ...]] = None,
        disabled: bool = False,
        visible: bool = True,
        hint: Optional[str] = None,
        order: Optional[float] = None,
    ) -> GuiInputHandle[IntOrFloat]:
        """Add a slider to the GUI. Types of the min, max, step, and initial value should match.

        Args:
            label: Label to display on the slider.
            min: Minimum value of the slider.
            max: Maximum value of the slider.
            step: Step size of the slider.
            initial_value: Initial value of the slider.
            marks: Tuple of marks to display below the slider. Each mark should
                either be a numerical or a (number, label) tuple, where the
                label is provided as a string.
            disabled: Whether the slider is disabled.
            visible: Whether the slider is visible.
            hint: Optional hint to display on hover.
            order: Optional ordering, smallest values will be displayed first.

        Returns:
            A handle that can be used to interact with the GUI element.
        """
        value: IntOrFloat = initial_value
        assert max >= min
        if step > max - min:
            step = max - min
        assert max >= value >= min

        # GUI callbacks cast incoming values to match the type of the initial value. If
        # the min, max, or step is a float, we should cast to a float.
<<<<<<< HEAD
        if type(value) is int and (
=======
        #
        # This should also match what the IntOrFloat TypeVar resolves to.
        if type(initial_value) is int and (
>>>>>>> 517d3543
            type(min) is float or type(max) is float or type(step) is float
        ):
            value = float(value)  # type: ignore

        # TODO: as of 6/5/2023, this assert will break something in nerfstudio. (at
        # least LERF)
        #
        # assert type(min) == type(max) == type(step) == type(value)

        id = _make_unique_id()
        order = _apply_default_order(order)
        return self._create_gui_input(
            value,
            message=_messages.GuiAddSliderMessage(
                order=order,
                id=id,
                label=label,
                container_id=self._get_container_id(),
                hint=hint,
                min=min,
                max=max,
                step=step,
                value=value,
                precision=_compute_precision_digits(step),
<<<<<<< HEAD
                visible=visible,
                disabled=disabled,
=======
                marks=tuple(
                    {"value": float(x[0]), "label": x[1]}
                    if isinstance(x, tuple)
                    else {"value": float(x)}
                    for x in marks
                )
                if marks is not None
                else None,
            ),
            disabled=disabled,
            visible=visible,
            is_button=False,
        )

    def add_gui_multi_slider(
        self,
        label: str,
        min: IntOrFloat,
        max: IntOrFloat,
        step: IntOrFloat,
        initial_value: Tuple[IntOrFloat, ...],
        min_range: Optional[IntOrFloat] = None,
        fixed_endpoints: bool = False,
        marks: Optional[Tuple[IntOrFloat | Tuple[IntOrFloat, str], ...]] = None,
        disabled: bool = False,
        visible: bool = True,
        hint: Optional[str] = None,
        order: Optional[float] = None,
    ) -> GuiInputHandle[Tuple[IntOrFloat, ...]]:
        """Add a multi slider to the GUI. Types of the min, max, step, and initial value should match.

        Args:
            label: Label to display on the slider.
            min: Minimum value of the slider.
            max: Maximum value of the slider.
            step: Step size of the slider.
            initial_value: Initial values of the slider.
            min_range: Optional minimum difference between two values of the slider.
            fixed_endpoints: Whether the endpoints of the slider are fixed.
            marks: Tuple of marks to display below the slider. Each mark should
                either be a numerical or a (number, label) tuple, where the
                label is provided as a string.
            disabled: Whether the slider is disabled.
            visible: Whether the slider is visible.
            hint: Optional hint to display on hover.
            order: Optional ordering, smallest values will be displayed first.

        Returns:
            A handle that can be used to interact with the GUI element.
        """
        assert max >= min
        if step > max - min:
            step = max - min
        assert all(max >= x >= min for x in initial_value)

        # GUI callbacks cast incoming values to match the type of the initial value. If
        # any of the arguments are floats, we should always use a float value.
        #
        # This should also match what the IntOrFloat TypeVar resolves to.
        if (
            type(min) is float
            or type(max) is float
            or type(step) is float
            or type(min_range) is float
        ):
            initial_value = tuple(float(x) for x in initial_value)  # type: ignore

        id = _make_unique_id()
        order = _apply_default_order(order)
        return self._create_gui_input(
            initial_value=initial_value,
            message=_messages.GuiAddMultiSliderMessage(
                order=order,
                id=id,
                label=label,
                container_id=self._get_container_id(),
                hint=hint,
                min=min,
                min_range=min_range,
                max=max,
                step=step,
                initial_value=initial_value,
                fixed_endpoints=fixed_endpoints,
                precision=_compute_precision_digits(step),
                marks=tuple(
                    {"value": float(x[0]), "label": x[1]}
                    if isinstance(x, tuple)
                    else {"value": float(x)}
                    for x in marks
                )
                if marks is not None
                else None,
>>>>>>> 517d3543
            ),
            is_button=False,
        )

    def add_gui_rgb(
        self,
        label: str,
        initial_value: Tuple[int, int, int],
        disabled: bool = False,
        visible: bool = True,
        hint: Optional[str] = None,
        order: Optional[float] = None,
    ) -> GuiInputHandle[Tuple[int, int, int]]:
        """Add an RGB picker to the GUI.

        Args:
            label: Label to display on the RGB picker.
            initial_value: Initial value of the RGB picker.
            disabled: Whether the RGB picker is disabled.
            visible: Whether the RGB picker is visible.
            hint: Optional hint to display on hover.
            order: Optional ordering, smallest values will be displayed first.

        Returns:
            A handle that can be used to interact with the GUI element.
        """

        value = initial_value
        id = _make_unique_id()
        order = _apply_default_order(order)
        return self._create_gui_input(
            value,
            message=_messages.GuiAddRgbMessage(
                order=order,
                id=id,
                label=label,
                container_id=self._get_container_id(),
                hint=hint,
                value=value,
                disabled=disabled,
                visible=visible,
            ),
        )

    def add_gui_rgba(
        self,
        label: str,
        initial_value: Tuple[int, int, int, int],
        disabled: bool = False,
        visible: bool = True,
        hint: Optional[str] = None,
        order: Optional[float] = None,
    ) -> GuiInputHandle[Tuple[int, int, int, int]]:
        """Add an RGBA picker to the GUI.

        Args:
            label: Label to display on the RGBA picker.
            initial_value: Initial value of the RGBA picker.
            disabled: Whether the RGBA picker is disabled.
            visible: Whether the RGBA picker is visible.
            hint: Optional hint to display on hover.
            order: Optional ordering, smallest values will be displayed first.

        Returns:
            A handle that can be used to interact with the GUI element.
        """
        value = initial_value
        id = _make_unique_id()
        order = _apply_default_order(order)
        return self._create_gui_input(
            value,
            message=_messages.GuiAddRgbaMessage(
                order=order,
                id=id,
                label=label,
                container_id=self._get_container_id(),
                hint=hint,
                value=value,
                disabled=disabled,
                visible=visible,
            ),
        )

    def _create_gui_input(
        self,
        value: T,
        message: _messages._GuiAddInputBase,
        is_button: bool = False,
    ) -> GuiInputHandle[T]:
        """Private helper for adding a simple GUI element."""

        # Send add GUI input message.
        self._get_api()._queue(message)

        # Construct handle.
        handle_state = _GuiHandleState(
            label=message.label,
            message_type=type(message),
            typ=type(value),
            gui_api=self,
            value=value,
            initial_value=value,
            update_timestamp=time.time(),
            container_id=self._get_container_id(),
            update_cb=[],
            is_button=is_button,
            sync_cb=None,
            disabled=message.disabled,
            visible=message.visible,
            id=message.id,
            order=message.order,
            hint=message.hint,
        )

        # For broadcasted GUI handles, we should synchronize all clients.
        # This will be a no-op for client handles.
        if not is_button:

            def sync_other_clients(
                client_id: ClientId, prop_name: str, prop_value: Any
            ) -> None:
                message = _messages.GuiUpdateMessage(
                    handle_state.id, prop_name, prop_value
                )
                message.excluded_self_client = client_id
                self._get_api()._queue(message)

            handle_state.sync_cb = sync_other_clients

        handle = GuiInputHandle(handle_state)

        return handle<|MERGE_RESOLUTION|>--- conflicted
+++ resolved
@@ -10,38 +10,19 @@
 import time
 import warnings
 from pathlib import Path
-from typing import (
-    TYPE_CHECKING,
-    Any,
-    Dict,
-    List,
-    Optional,
-    Sequence,
-    Tuple,
-    TypeVar,
-    overload,
-)
+from typing import (TYPE_CHECKING, Any, Dict, List, Optional, Sequence, Tuple,
+                    TypeVar, overload)
 
 import numpy as onp
 from typing_extensions import Literal, LiteralString
 
 from . import _messages
-from ._gui_handles import (
-    GuiButtonGroupHandle,
-    GuiButtonHandle,
-    GuiContainerProtocol,
-    GuiDropdownHandle,
-    GuiEvent,
-    GuiFolderHandle,
-    GuiInputHandle,
-    GuiMarkdownHandle,
-    GuiModalHandle,
-    GuiTabGroupHandle,
-    SupportsRemoveProtocol,
-    _GuiHandleState,
-    _GuiInputHandle,
-    _make_unique_id,
-)
+from ._gui_handles import (GuiButtonGroupHandle, GuiButtonHandle,
+                           GuiContainerProtocol, GuiDropdownHandle, GuiEvent,
+                           GuiFolderHandle, GuiInputHandle, GuiMarkdownHandle,
+                           GuiModalHandle, GuiTabGroupHandle,
+                           SupportsRemoveProtocol, _GuiHandleState,
+                           _GuiInputHandle, _make_unique_id)
 from ._icons import base64_from_icon
 from ._icons_enum import IconName
 from ._message_api import MessageApi, cast_vector
@@ -848,13 +829,9 @@
 
         # GUI callbacks cast incoming values to match the type of the initial value. If
         # the min, max, or step is a float, we should cast to a float.
-<<<<<<< HEAD
-        if type(value) is int and (
-=======
         #
         # This should also match what the IntOrFloat TypeVar resolves to.
-        if type(initial_value) is int and (
->>>>>>> 517d3543
+        if type(value) is int and (
             type(min) is float or type(max) is float or type(step) is float
         ):
             value = float(value)  # type: ignore
@@ -879,10 +856,8 @@
                 step=step,
                 value=value,
                 precision=_compute_precision_digits(step),
-<<<<<<< HEAD
                 visible=visible,
                 disabled=disabled,
-=======
                 marks=tuple(
                     {"value": float(x[0]), "label": x[1]}
                     if isinstance(x, tuple)
@@ -892,8 +867,6 @@
                 if marks is not None
                 else None,
             ),
-            disabled=disabled,
-            visible=visible,
             is_button=False,
         )
 
@@ -953,7 +926,7 @@
         id = _make_unique_id()
         order = _apply_default_order(order)
         return self._create_gui_input(
-            initial_value=initial_value,
+            value=initial_value,
             message=_messages.GuiAddMultiSliderMessage(
                 order=order,
                 id=id,
@@ -964,7 +937,8 @@
                 min_range=min_range,
                 max=max,
                 step=step,
-                initial_value=initial_value,
+                value=initial_value,
+                visible=visible,disabled=disabled,
                 fixed_endpoints=fixed_endpoints,
                 precision=_compute_precision_digits(step),
                 marks=tuple(
@@ -975,7 +949,6 @@
                 )
                 if marks is not None
                 else None,
->>>>>>> 517d3543
             ),
             is_button=False,
         )
