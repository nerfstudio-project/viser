--- conflicted
+++ resolved
@@ -688,17 +688,10 @@
         assert (
             len(points.shape) == 2 and points.shape[-1] == 3
         ), "Shape of points should be (N, 3)."
-<<<<<<< HEAD
-        assert colors_cast.shape in (
-            points.shape,
-            (3,),
-        ), "Shape of colors should be (N, 3) or (3,)."
-=======
         assert colors_cast.shape in {
             points.shape,
             (3,),
         }, "Shape of colors should be (N, 3) or (3,)."
->>>>>>> b3a1f700
 
         if colors_cast.shape == (3,):
             colors_cast = onp.tile(colors_cast[None, :], reps=(points.shape[0], 1))
