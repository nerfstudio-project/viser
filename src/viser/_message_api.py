--- conflicted
+++ resolved
@@ -13,11 +13,7 @@
 import io
 import queue
 import threading
-<<<<<<< HEAD
-from concurrent.futures import ThreadPoolExecutor
-=======
 import time
->>>>>>> cf7ba96f
 from typing import TYPE_CHECKING, Dict, Optional, Tuple, TypeVar, Union, cast
 
 import imageio.v3 as iio
