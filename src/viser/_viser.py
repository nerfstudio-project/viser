--- conflicted
+++ resolved
@@ -42,10 +42,7 @@
         if hasattr(self.scene, fixed_name):
             warnings.warn(
                 f"{type(self).__name__}.{name} has been deprecated, use {type(self).__name__}.scene.{fixed_name} instead. Alternatively, pin to `viser<0.2.0`.",
-<<<<<<< HEAD
-=======
                 category=DeprecationWarning,
->>>>>>> 817a9157
                 stacklevel=2,
             )
             return object.__getattribute__(self.scene, fixed_name)
