--- conflicted
+++ resolved
@@ -272,22 +272,16 @@
     """Handle for camera frustums."""
 
 
-<<<<<<< HEAD
-@dataclasses.dataclass
 class LightHandle(_ClickableSceneNodeHandle):
     """Handle for light objects."""
 
 
-@dataclasses.dataclass
-class PointCloudHandle(SceneNodeHandle):
-=======
 class PointCloudHandle(
     SceneNodeHandle,
     _messages.PointCloudProps,
     _OverridablePropApi,
     PropClass=_messages.PointCloudProps,
 ):
->>>>>>> 54a94d93
     """Handle for point clouds. Does not support click events."""
 
 
