--- conflicted
+++ resolved
@@ -71,10 +71,7 @@
     # Let's rotate the scene so the average camera direction is pointing up.
     if reorient_scene:
         average_up = (
-<<<<<<< HEAD
-=======
             # `qvec` corresponds to T_camera_world; we convert to T_world_camera.
->>>>>>> 38733bc8
             vtf.SO3(np.array([img.qvec for img in images.values()])).inverse()
             @ np.array([0.0, -1.0, 0.0])  # -y is up in the local frame!
         ).mean(axis=0)
