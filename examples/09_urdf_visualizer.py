--- conflicted
+++ resolved
@@ -28,23 +28,9 @@
 
     # Create joint angle sliders.
     gui_joints: List[viser.GuiHandle[float]] = []
-    initial_angles: List[float] = []
-    for joint_name, (lower, upper) in urdf.get_actuated_joint_limits().items():
-        lower = lower if lower is not None else -onp.pi
-        upper = upper if upper is not None else onp.pi
-        initial_angle = 0.0 if lower < 0 and upper > 0 else (lower + upper) / 2.0
-        slider = server.add_gui_slider(
-            label=joint_name,
-            min=lower,
-            max=upper,
-            step=1e-3,
-            initial_value=initial_angle,
-        )
-        slider.on_update(  # When sliders move, we update the URDF configuration.
-            lambda _: urdf.update_cfg(onp.array([gui.value for gui in gui_joints]))
-        )
+    with server.add_gui_folder("Joints"):
+        server.add_gui_button("Reset")
 
-<<<<<<< HEAD
         gui_joints.append(slider)
         initial_angles.append(initial_angle)
 
@@ -58,59 +44,6 @@
 
     # Apply initial joint angles.
     urdf.update_cfg(onp.array([gui.value for gui in gui_joints]))
-=======
-    gui_joints: List[viser.GuiHandle[float]] = []
-    with server.add_gui_folder("Joints"):
-        button = server.add_gui_button("Reset")
-
-        @button.on_click
-        def _(_):
-            for g in gui_joints:
-                g.value = 0.0
-
-        def update_frames():
-            urdf.update_cfg(onp.array([gui.value for gui in gui_joints]))
-            for joint in urdf.joint_map.values():
-                assert isinstance(joint, yourdfpy.Joint)
-                T_parent_child = urdf.get_transform(joint.child, joint.parent)
-                server.add_frame(
-                    frame_name_with_parents(joint.child),
-                    wxyz=tf.SO3.from_matrix(T_parent_child[:3, :3]).wxyz,
-                    position=T_parent_child[:3, 3],
-                    show_axes=False,
-                )
-
-        for joint_name, joint in urdf.joint_map.items():
-            assert isinstance(joint, yourdfpy.Joint)
-
-            min = (
-                joint.limit.lower
-                if joint.limit is not None and joint.limit.lower is not None
-                else -onp.pi
-            )
-            max = (
-                joint.limit.upper
-                if joint.limit is not None and joint.limit.upper is not None
-                else onp.pi
-            )
-            slider = server.add_gui_slider(
-                label=joint_name,
-                min=min,
-                max=max,
-                step=1e-3,
-                initial_value=0.0 if min < 0 and max > 0 else (min + max) / 2.0,
-            )
-            if joint.limit is None:
-                slider.visible = False
-
-            @slider.on_update
-            def _(_):
-                update_frames()
-
-            gui_joints.append(slider)
-
-    update_frames()
->>>>>>> 307f06d2
 
     while True:
         time.sleep(10.0)
