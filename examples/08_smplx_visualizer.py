--- conflicted
+++ resolved
@@ -59,11 +59,7 @@
     # Main loop. We'll just keep read from the joints, deform the mesh, then sending the
     # updated mesh in a loop. This could be made a lot more efficient.
     gui_elements = make_gui_elements(
-<<<<<<< HEAD
-        server, num_betas=model.num_betas, num_body_joints=model.NUM_BODY_JOINTS
-=======
         server, num_betas=model.num_betas, num_body_joints=int(model.NUM_BODY_JOINTS)
->>>>>>> b5c66ccb
     )
     while True:
         # Do nothing if no change.
@@ -71,6 +67,10 @@
             time.sleep(0.01)
             continue
         gui_elements.changed = False
+
+        full_pose = torch.from_numpy(
+            onp.array([j.value for j in gui_elements.gui_joints[1:]], dtype=onp.float32)[None, ...]  # type: ignore
+        )
 
         # Get deformed mesh.
         output = model.forward(
@@ -81,13 +81,7 @@
             ),
             expression=None,
             return_verts=True,
-<<<<<<< HEAD
-            body_pose=torch.from_numpy(
-                onp.array([j.value for j in gui_elements.gui_joints[1:]], dtype=onp.float32)[None, ...]  # type: ignore
-            ),
-=======
             body_pose=full_pose[:, : model.NUM_BODY_JOINTS],  # type: ignore
->>>>>>> b5c66ccb
             global_orient=torch.from_numpy(onp.array(gui_elements.gui_joints[0].value, dtype=onp.float32)[None, ...]),  # type: ignore
             return_full_pose=True,
         )
@@ -136,97 +130,93 @@
 
     tab_group = server.add_gui_tab_group()
 
-<<<<<<< HEAD
-    tab_view = tab_group.add_tab("View", viser.Icon.VIEWFINDER)
-    tab_shape = tab_group.add_tab("Shape", viser.Icon.BOX)
-    tab_joints = tab_group.add_tab("Joints", viser.Icon.ANGLE)
-
-=======
     print("HI")
->>>>>>> b5c66ccb
     # GUI elements: mesh settings + visibility.
-    gui_rgb = tab_view.add_gui_rgb("Color", initial_value=(90, 200, 255))
-    gui_wireframe = tab_view.add_gui_checkbox("Wireframe", initial_value=False)
-    gui_show_controls = tab_view.add_gui_checkbox("Handles", initial_value=False)
-
-    @gui_rgb.on_update
-    def _(_):
-        out.changed = True
-
-    @gui_wireframe.on_update
-    def _(_):
-        out.changed = True
-
-    @gui_show_controls.on_update
-    def _(_):
-        add_transform_controls(enabled=gui_show_controls.value)
+    with tab_group.add_tab("View", viser.Icon.VIEWFINDER):
+        gui_rgb = server.add_gui_rgb("Color", initial_value=(90, 200, 255))
+        gui_wireframe = server.add_gui_checkbox("Wireframe", initial_value=False)
+        gui_show_controls = server.add_gui_checkbox("Handles", initial_value=False)
+
+        @gui_rgb.on_update
+        def _(_):
+            out.changed = True
+
+        @gui_wireframe.on_update
+        def _(_):
+            out.changed = True
+
+        @gui_show_controls.on_update
+        def _(_):
+            add_transform_controls(enabled=gui_show_controls.value)
 
     # GUI elements: shape parameters.
-    gui_reset_shape = tab_shape.add_gui_button("Reset Shape")
-    gui_random_shape = tab_shape.add_gui_button("Random Shape")
-
-    @gui_reset_shape.on_click
-    def _(_):
-        for beta in gui_betas:
-            beta.value = 0.0
-
-    @gui_random_shape.on_click
-    def _(_):
-        for beta in gui_betas:
-            beta.value = onp.random.normal(loc=0.0, scale=1.0)
-
-    gui_betas = []
-    for i in range(num_betas):
-        beta = tab_shape.add_gui_slider(
-            f"beta{i}", min=-5.0, max=5.0, step=0.01, initial_value=0.0
-        )
-        gui_betas.append(beta)
-
-        @beta.on_update
-        def _(_):
-            out.changed = True
+    with tab_group.add_tab("Shape", viser.Icon.BOX):
+        gui_reset_shape = server.add_gui_button("Reset Shape")
+        gui_random_shape = server.add_gui_button("Random Shape")
+
+        @gui_reset_shape.on_click
+        def _(_):
+            for beta in gui_betas:
+                beta.value = 0.0
+
+        @gui_random_shape.on_click
+        def _(_):
+            for beta in gui_betas:
+                beta.value = onp.random.normal(loc=0.0, scale=1.0)
+
+        gui_betas = []
+        for i in range(num_betas):
+            beta = server.add_gui_slider(
+                f"beta{i}", min=-5.0, max=5.0, step=0.01, initial_value=0.0
+            )
+            gui_betas.append(beta)
+
+            @beta.on_update
+            def _(_):
+                out.changed = True
 
     # GUI elements: joint angles.
-    gui_reset_joints = tab_joints.add_gui_button("Reset Joints")
-    gui_random_joints = tab_joints.add_gui_button("Random Joints")
-
-    @gui_reset_joints.on_click
-    def _(_):
-        for joint in gui_joints:
-            joint.value = (0.0, 0.0, 0.0)
-            sync_transform_controls()
-
-    @gui_random_joints.on_click
-    def _(_):
-        for joint in gui_joints:
-            # It's hard to uniformly sample orientations directly in so(3), so we
-            # first sample on S^3 and then convert.
-            quat = onp.random.normal(loc=0.0, scale=1.0, size=(4,))
-            quat /= onp.linalg.norm(quat)
-
-            # xyzw => wxyz => so(3)
-            joint.value = tf.SO3(wxyz=quat).log()
-            sync_transform_controls()
-
-    gui_joints: List[viser.GuiHandle[Tuple[float, float, float]]] = []
-    for i in range(num_body_joints + 1):
-        gui_joint = tab_joints.add_gui_vector3(
-            label=smplx.joint_names.JOINT_NAMES[i],
-            initial_value=(0.0, 0.0, 0.0),
-            step=0.05,
-        )
-        gui_joints.append(gui_joint)
-
-        @gui_joint.on_update
-        def _(_):
-            sync_transform_controls()
-            out.changed = True
+    with tab_group.add_tab("Joints", viser.Icon.ANGLE):
+        gui_reset_joints = server.add_gui_button("Reset Joints")
+        gui_random_joints = server.add_gui_button("Random Joints")
+
+        @gui_reset_joints.on_click
+        def _(_):
+            for joint in gui_joints:
+                joint.value = (0.0, 0.0, 0.0)
+                sync_transform_controls()
+
+        @gui_random_joints.on_click
+        def _(_):
+            for joint in gui_joints:
+                # It's hard to uniformly sample orientations directly in so(3), so we
+                # first sample on S^3 and then convert.
+                quat = onp.random.normal(loc=0.0, scale=1.0, size=(4,))
+                quat /= onp.linalg.norm(quat)
+
+                # xyzw => wxyz => so(3)
+                joint.value = tf.SO3(wxyz=quat).log()
+                sync_transform_controls()
+
+        gui_joints: List[viser.GuiHandle[Tuple[float, float, float]]] = []
+        for i in range(num_body_joints + 1):
+            gui_joint = server.add_gui_vector3(
+                label=smplx.joint_names.JOINT_NAMES[i],
+                initial_value=(0.0, 0.0, 0.0),
+                step=0.05,
+            )
+            gui_joints.append(gui_joint)
+
+            @gui_joint.on_update
+            def _(_):
+                sync_transform_controls()
+                out.changed = True
 
     # Transform control gizmos on joints.
     transform_controls: List[viser.TransformControlsHandle] = []
 
     def add_transform_controls(enabled: bool) -> List[viser.TransformControlsHandle]:
-        for i in range(num_body_joints + 1):
+        for i in range(1 + num_body_joints):
             controls = server.add_transform_controls(
                 f"/reoriented/smpl/joint_{i}/controls",
                 depth_test=False,
