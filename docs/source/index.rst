--- conflicted
+++ resolved
@@ -27,23 +27,11 @@
    :maxdepth: 1
    :titlesonly:
 
-<<<<<<< HEAD
    examples_getting_started/index
    examples_scene/index
    examples_gui/index
    examples_interaction/index
    examples_demos/index
-=======
-   ./client_handles.rst
-   ./camera_handles.rst
-   ./gui_handles.rst
-   ./scene_handles.rst
-   ./events.rst
-   ./icons.rst
-   ./theme.rst
-   ./uplot.rst
-
->>>>>>> c617847b
 
 .. toctree::
    :caption: API
@@ -65,7 +53,6 @@
    ./development.rst
    ./embedded_visualizations.rst
 
-
 .. |pyright| image:: https://github.com/nerfstudio-project/viser/actions/workflows/pyright.yml/badge.svg
    :alt: Pyright status icon
    :target: https://github.com/nerfstudio-project/viser
