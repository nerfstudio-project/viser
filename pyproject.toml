--- conflicted
+++ resolved
@@ -4,11 +4,7 @@
 
 [project]
 name = "viser"
-<<<<<<< HEAD
-version = "0.2.0"
-=======
 version = "0.2.1"
->>>>>>> 817a9157
 description = "3D visualization + Python"
 readme = "README.md"
 license = { text="MIT" }
